--- conflicted
+++ resolved
@@ -1,9 +1,5 @@
-<<<<<<< HEAD
-// Copyright (c) 2014 The btcsuite developers
-// Copyright (c) 2015 The Decred developers
-=======
 // Copyright (c) 2014-2016 The btcsuite developers
->>>>>>> 22c91fa8
+// Copyright (c) 2015-2016 The Decred developers
 // Use of this source code is governed by an ISC
 // license that can be found in the LICENSE file.
 
@@ -14,15 +10,9 @@
 	"math/rand"
 	"time"
 
-<<<<<<< HEAD
 	"github.com/decred/dcrd/chaincfg/chainhash"
 	"github.com/decred/dcrd/wire"
 	"github.com/decred/dcrutil/bloom"
-=======
-	"github.com/btcsuite/btcd/chaincfg/chainhash"
-	"github.com/btcsuite/btcd/wire"
-	"github.com/btcsuite/btcutil/bloom"
->>>>>>> 22c91fa8
 )
 
 // This example demonstrates how to create a new bloom filter, add a transaction
