--- conflicted
+++ resolved
@@ -1,9 +1,5 @@
-<<<<<<< HEAD
-// Copyright (c) 2013-2014 The btcsuite developers
+// Copyright (c) 2013-2016 The btcsuite developers
 // Copyright (c) 2015-2016 The Decred developers
-=======
-// Copyright (c) 2013-2016 The btcsuite developers
->>>>>>> 044a11c9
 // Use of this source code is governed by an ISC
 // license that can be found in the LICENSE file.
 
@@ -90,17 +86,8 @@
 				// more commands while pending.
 				changes <- svc.Status{State: svc.StopPending}
 
-<<<<<<< HEAD
-				// Signal the main function to exit if shutdown
-				// was not already requested.
-				select {
-				case shutdownRequestChannel <- struct{}{}:
-				default:
-				}
-=======
 				// Signal the main function to exit.
 				shutdownRequestChannel <- struct{}{}
->>>>>>> 044a11c9
 
 			default:
 				elog.Error(1, fmt.Sprintf("Unexpected control "+
