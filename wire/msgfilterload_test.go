<<<<<<< HEAD
// Copyright (c) 2014 The btcsuite developers
// Copyright (c) 2015-2016 The Decred developers
=======
// Copyright (c) 2014-2016 The btcsuite developers
>>>>>>> d406d9e5
// Use of this source code is governed by an ISC
// license that can be found in the LICENSE file.

package wire

import (
	"bytes"
	"io"
	"reflect"
	"testing"
<<<<<<< HEAD

	"github.com/decred/dcrd/wire"
=======
>>>>>>> d406d9e5
)

// TestFilterCLearLatest tests the MsgFilterLoad API against the latest protocol
// version.
func TestFilterLoadLatest(t *testing.T) {
	pver := ProtocolVersion

	data := []byte{0x01, 0x02}
	msg := NewMsgFilterLoad(data, 10, 0, 0)

	// Ensure the command is expected value.
	wantCmd := "filterload"
	if cmd := msg.Command(); cmd != wantCmd {
		t.Errorf("NewMsgFilterLoad: wrong command - got %v want %v",
			cmd, wantCmd)
	}

	// Ensure max payload is expected value for latest protocol version.
	wantPayload := uint32(36012)
	maxPayload := msg.MaxPayloadLength(pver)
	if maxPayload != wantPayload {
		t.Errorf("MaxPayLoadLength: wrong max payload length for "+
			"protocol version %d - got %v, want %v", pver,
			maxPayload, wantPayload)
	}

	// Test encode with latest protocol version.
	var buf bytes.Buffer
	err := msg.BtcEncode(&buf, pver)
	if err != nil {
		t.Errorf("encode of MsgFilterLoad failed %v err <%v>", msg, err)
	}

	// Test decode with latest protocol version.
	readmsg := MsgFilterLoad{}
	err = readmsg.BtcDecode(&buf, pver)
	if err != nil {
		t.Errorf("decode of MsgFilterLoad failed [%v] err <%v>", buf, err)
	}

	return
}

<<<<<<< HEAD
=======
// TestFilterLoadCrossProtocol tests the MsgFilterLoad API when encoding with
// the latest protocol version and decoding with BIP0031Version.
func TestFilterLoadCrossProtocol(t *testing.T) {
	data := []byte{0x01, 0x02}
	msg := NewMsgFilterLoad(data, 10, 0, 0)

	// Encode with latest protocol version.
	var buf bytes.Buffer
	err := msg.BtcEncode(&buf, ProtocolVersion)
	if err != nil {
		t.Errorf("encode of NewMsgFilterLoad failed %v err <%v>", msg,
			err)
	}

	// Decode with old protocol version.
	var readmsg MsgFilterLoad
	err = readmsg.BtcDecode(&buf, BIP0031Version)
	if err == nil {
		t.Errorf("decode of MsgFilterLoad succeeded when it shouldn't have %v",
			msg)
	}
}

>>>>>>> d406d9e5
// TestFilterLoadMaxFilterSize tests the MsgFilterLoad API maximum filter size.
func TestFilterLoadMaxFilterSize(t *testing.T) {
	data := bytes.Repeat([]byte{0xff}, 36001)
	msg := NewMsgFilterLoad(data, 10, 0, 0)

	// Encode with latest protocol version.;
	var buf bytes.Buffer
	err := msg.BtcEncode(&buf, ProtocolVersion)
	if err == nil {
		t.Errorf("encode of MsgFilterLoad succeeded when it shouldn't "+
			"have %v", msg)
	}

	// Decode with latest protocol version.
	readbuf := bytes.NewReader(data)
	err = msg.BtcDecode(readbuf, ProtocolVersion)
	if err == nil {
		t.Errorf("decode of MsgFilterLoad succeeded when it shouldn't "+
			"have %v", msg)
	}
}

// TestFilterLoadMaxHashFuncsSize tests the MsgFilterLoad API maximum hash functions.
func TestFilterLoadMaxHashFuncsSize(t *testing.T) {
	data := bytes.Repeat([]byte{0xff}, 10)
	msg := NewMsgFilterLoad(data, 61, 0, 0)

	// Encode with latest protocol version.
	var buf bytes.Buffer
	err := msg.BtcEncode(&buf, ProtocolVersion)
	if err == nil {
		t.Errorf("encode of MsgFilterLoad succeeded when it shouldn't have %v",
			msg)
	}

	newBuf := []byte{
		0x0a,                                                       // filter size
		0xff, 0xff, 0xff, 0xff, 0xff, 0xff, 0xff, 0xff, 0xff, 0xff, // filter
		0x3d, 0x00, 0x00, 0x00, // max hash funcs
		0x00, 0x00, 0x00, 0x00, // tweak
		0x00, // update Type
	}
	// Decode with latest protocol version.
	readbuf := bytes.NewReader(newBuf)
	err = msg.BtcDecode(readbuf, ProtocolVersion)
	if err == nil {
		t.Errorf("decode of MsgFilterLoad succeeded when it shouldn't have %v",
			msg)
	}
}

// TestFilterLoadWireErrors performs negative tests against wire encode and decode
// of MsgFilterLoad to confirm error paths work correctly.
func TestFilterLoadWireErrors(t *testing.T) {
<<<<<<< HEAD
	pver := wire.ProtocolVersion
=======
	pver := ProtocolVersion
	pverNoFilterLoad := BIP0037Version - 1
	wireErr := &MessageError{}
>>>>>>> d406d9e5

	baseFilter := []byte{0x01, 0x02, 0x03, 0x04}
	baseFilterLoad := NewMsgFilterLoad(baseFilter, 10, 0, BloomUpdateNone)
	baseFilterLoadEncoded := append([]byte{0x04}, baseFilter...)
	baseFilterLoadEncoded = append(baseFilterLoadEncoded,
		0x00, 0x00, 0x00, 0x0a, // HashFuncs
		0x00, 0x00, 0x00, 0x00, // Tweak
		0x00) // Flags

	tests := []struct {
		in       *MsgFilterLoad // Value to encode
		buf      []byte         // Wire encoding
		pver     uint32         // Protocol version for wire encoding
		max      int            // Max size of fixed buffer to induce errors
		writeErr error          // Expected write error
		readErr  error          // Expected read error
	}{
		// Latest protocol version with intentional read/write errors.
		// Force error in filter size.
		{
			baseFilterLoad, baseFilterLoadEncoded, pver, 0,
			io.ErrShortWrite, io.EOF,
		},
		// Force error in filter.
		{
			baseFilterLoad, baseFilterLoadEncoded, pver, 1,
			io.ErrShortWrite, io.EOF,
		},
		// Force error in hash funcs.
		{
			baseFilterLoad, baseFilterLoadEncoded, pver, 5,
			io.ErrShortWrite, io.EOF,
		},
		// Force error in tweak.
		{
			baseFilterLoad, baseFilterLoadEncoded, pver, 9,
			io.ErrShortWrite, io.EOF,
		},
		// Force error in flags.
		{
			baseFilterLoad, baseFilterLoadEncoded, pver, 13,
			io.ErrShortWrite, io.EOF,
		},
	}

	t.Logf("Running %d tests", len(tests))
	for i, test := range tests {
		// Encode to wire format.
		w := newFixedWriter(test.max)
		err := test.in.BtcEncode(w, test.pver)
		if reflect.TypeOf(err) != reflect.TypeOf(test.writeErr) {
			t.Errorf("BtcEncode #%d wrong error got: %v, want: %v",
				i, err, test.writeErr)
			continue
		}

		// For errors which are not of type MessageError, check them for
		// equality.
		if _, ok := err.(*MessageError); !ok {
			if err != test.writeErr {
				t.Errorf("BtcEncode #%d wrong error got: %v, "+
					"want: %v", i, err, test.writeErr)
				continue
			}
		}

		// Decode from wire format.
		var msg MsgFilterLoad
		r := newFixedReader(test.max, test.buf)
		err = msg.BtcDecode(r, test.pver)
		if reflect.TypeOf(err) != reflect.TypeOf(test.readErr) {
			t.Errorf("BtcDecode #%d wrong error got: %v, want: %v",
				i, err, test.readErr)
			continue
		}

		// For errors which are not of type MessageError, check them for
		// equality.
		if _, ok := err.(*MessageError); !ok {
			if err != test.readErr {
				t.Errorf("BtcDecode #%d wrong error got: %v, "+
					"want: %v", i, err, test.readErr)
				continue
			}
		}

	}
}<|MERGE_RESOLUTION|>--- conflicted
+++ resolved
@@ -1,9 +1,5 @@
-<<<<<<< HEAD
-// Copyright (c) 2014 The btcsuite developers
+// Copyright (c) 2014-2016 The btcsuite developers
 // Copyright (c) 2015-2016 The Decred developers
-=======
-// Copyright (c) 2014-2016 The btcsuite developers
->>>>>>> d406d9e5
 // Use of this source code is governed by an ISC
 // license that can be found in the LICENSE file.
 
@@ -14,11 +10,6 @@
 	"io"
 	"reflect"
 	"testing"
-<<<<<<< HEAD
-
-	"github.com/decred/dcrd/wire"
-=======
->>>>>>> d406d9e5
 )
 
 // TestFilterCLearLatest tests the MsgFilterLoad API against the latest protocol
@@ -62,32 +53,6 @@
 	return
 }
 
-<<<<<<< HEAD
-=======
-// TestFilterLoadCrossProtocol tests the MsgFilterLoad API when encoding with
-// the latest protocol version and decoding with BIP0031Version.
-func TestFilterLoadCrossProtocol(t *testing.T) {
-	data := []byte{0x01, 0x02}
-	msg := NewMsgFilterLoad(data, 10, 0, 0)
-
-	// Encode with latest protocol version.
-	var buf bytes.Buffer
-	err := msg.BtcEncode(&buf, ProtocolVersion)
-	if err != nil {
-		t.Errorf("encode of NewMsgFilterLoad failed %v err <%v>", msg,
-			err)
-	}
-
-	// Decode with old protocol version.
-	var readmsg MsgFilterLoad
-	err = readmsg.BtcDecode(&buf, BIP0031Version)
-	if err == nil {
-		t.Errorf("decode of MsgFilterLoad succeeded when it shouldn't have %v",
-			msg)
-	}
-}
-
->>>>>>> d406d9e5
 // TestFilterLoadMaxFilterSize tests the MsgFilterLoad API maximum filter size.
 func TestFilterLoadMaxFilterSize(t *testing.T) {
 	data := bytes.Repeat([]byte{0xff}, 36001)
@@ -142,13 +107,7 @@
 // TestFilterLoadWireErrors performs negative tests against wire encode and decode
 // of MsgFilterLoad to confirm error paths work correctly.
 func TestFilterLoadWireErrors(t *testing.T) {
-<<<<<<< HEAD
-	pver := wire.ProtocolVersion
-=======
 	pver := ProtocolVersion
-	pverNoFilterLoad := BIP0037Version - 1
-	wireErr := &MessageError{}
->>>>>>> d406d9e5
 
 	baseFilter := []byte{0x01, 0x02, 0x03, 0x04}
 	baseFilterLoad := NewMsgFilterLoad(baseFilter, 10, 0, BloomUpdateNone)
