--- conflicted
+++ resolved
@@ -7,15 +7,9 @@
 
 import (
 	"bytes"
-<<<<<<< HEAD
-	"io/ioutil"
-=======
-	"compress/bzip2"
 	"fmt"
 	"io/ioutil"
 	"net"
-	"os"
->>>>>>> b1403248
 	"testing"
 	"time"
 
@@ -457,9 +451,9 @@
 	pver := ProtocolVersion
 	var m MsgGetHeaders
 	for i := 0; i < MaxBlockLocatorsPerMsg; i++ {
-		hash, err := NewShaHashFromStr(fmt.Sprintf("%x", i))
+		hash, err := chainhash.NewHashFromStr(fmt.Sprintf("%x", i))
 		if err != nil {
-			b.Fatalf("NewShaHashFromStr: unexpected error: %v", err)
+			b.Fatalf("chainhash.NewHashFromStr: unexpected error: %v", err)
 		}
 		m.AddBlockLocatorHash(hash)
 	}
@@ -487,11 +481,12 @@
 	pver := ProtocolVersion
 	var m MsgHeaders
 	for i := 0; i < MaxBlockHeadersPerMsg; i++ {
-		hash, err := NewShaHashFromStr(fmt.Sprintf("%x", i))
+		hash, err := chainhash.NewHashFromStr(fmt.Sprintf("%x", i))
 		if err != nil {
-			b.Fatalf("NewShaHashFromStr: unexpected error: %v", err)
-		}
-		m.AddBlockHeader(NewBlockHeader(hash, hash, 0, uint32(i)))
+			b.Fatalf("chainhash.NewHashFromStr: unexpected error: %v", err)
+		}
+		m.AddBlockHeader(NewBlockHeader(1, hash, hash, hash, 0, [6]byte{}, 0, 0,
+			0, 0, 0, 0, 0, 0, uint32(i), [36]byte{}))
 	}
 
 	// Serialize it so the bytes are available to test the decode below.
@@ -517,9 +512,9 @@
 	pver := ProtocolVersion
 	var m MsgGetBlocks
 	for i := 0; i < MaxBlockLocatorsPerMsg; i++ {
-		hash, err := NewShaHashFromStr(fmt.Sprintf("%x", i))
+		hash, err := chainhash.NewHashFromStr(fmt.Sprintf("%x", i))
 		if err != nil {
-			b.Fatalf("NewShaHashFromStr: unexpected error: %v", err)
+			b.Fatalf("chainhash.NewHashFromStr: unexpected error: %v", err)
 		}
 		m.AddBlockLocatorHash(hash)
 	}
@@ -574,9 +569,9 @@
 	pver := ProtocolVersion
 	var m MsgInv
 	for i := 0; i < MaxInvPerMsg; i++ {
-		hash, err := NewShaHashFromStr(fmt.Sprintf("%x", i))
+		hash, err := chainhash.NewHashFromStr(fmt.Sprintf("%x", i))
 		if err != nil {
-			b.Fatalf("NewShaHashFromStr: unexpected error: %v", err)
+			b.Fatalf("chainhash.NewHashFromStr: unexpected error: %v", err)
 		}
 		m.AddInvVect(NewInvVect(InvTypeBlock, hash))
 	}
@@ -604,9 +599,9 @@
 	pver := ProtocolVersion
 	var m MsgNotFound
 	for i := 0; i < MaxInvPerMsg; i++ {
-		hash, err := NewShaHashFromStr(fmt.Sprintf("%x", i))
+		hash, err := chainhash.NewHashFromStr(fmt.Sprintf("%x", i))
 		if err != nil {
-			b.Fatalf("NewShaHashFromStr: unexpected error: %v", err)
+			b.Fatalf("chainhash.NewHashFromStr: unexpected error: %v", err)
 		}
 		m.AddInvVect(NewInvVect(InvTypeBlock, hash))
 	}
@@ -633,17 +628,19 @@
 	// Create a message with random data.
 	pver := ProtocolVersion
 	var m MsgMerkleBlock
-	hash, err := NewShaHashFromStr(fmt.Sprintf("%x", 10000))
+	hash, err := chainhash.NewHashFromStr(fmt.Sprintf("%x", 10000))
 	if err != nil {
-		b.Fatalf("NewShaHashFromStr: unexpected error: %v", err)
-	}
-	m.Header = *NewBlockHeader(hash, hash, 0, uint32(10000))
+		b.Fatalf("chainhash.NewHashFromStr: unexpected error: %v", err)
+	}
+	m.Header = *NewBlockHeader(1, hash, hash, hash, 0,
+		[6]byte{}, 0, 0, 0, 0, 0, 0, 0, 0, uint32(10000), [36]byte{})
 	for i := 0; i < 105; i++ {
-		hash, err := NewShaHashFromStr(fmt.Sprintf("%x", i))
+		hash, err := chainhash.NewHashFromStr(fmt.Sprintf("%x", i))
 		if err != nil {
-			b.Fatalf("NewShaHashFromStr: unexpected error: %v", err)
+			b.Fatalf("chainhash.NewHashFromStr: unexpected error: %v", err)
 		}
 		m.AddTxHash(hash)
+		m.AddSTxHash(hash)
 		if i%8 == 0 {
 			m.Flags = append(m.Flags, uint8(i))
 		}
@@ -673,16 +670,9 @@
 	}
 }
 
-<<<<<<< HEAD
 // BenchmarkHashFuncB performs a benchmark on how long it takes to perform a
 // hash returning a byte slice.
 func BenchmarkHashFuncB(b *testing.B) {
-	b.StopTimer()
-=======
-// BenchmarkDoubleSha256 performs a benchmark on how long it takes to perform a
-// double sha 256 returning a byte slice.
-func BenchmarkDoubleSha256(b *testing.B) {
->>>>>>> b1403248
 	var buf bytes.Buffer
 	if err := genesisCoinbaseTx.Serialize(&buf); err != nil {
 		b.Errorf("Serialize: unexpected error: %v", err)
@@ -696,16 +686,9 @@
 	}
 }
 
-<<<<<<< HEAD
 // BenchmarkHashFuncH performs a benchmark on how long it takes to perform
 // a hash returning a Hash.
 func BenchmarkHashFuncH(b *testing.B) {
-	b.StopTimer()
-=======
-// BenchmarkDoubleSha256SH performs a benchmark on how long it takes to perform
-// a double sha 256 returning a ShaHash.
-func BenchmarkDoubleSha256SH(b *testing.B) {
->>>>>>> b1403248
 	var buf bytes.Buffer
 	if err := genesisCoinbaseTx.Serialize(&buf); err != nil {
 		b.Errorf("Serialize: unexpected error: %v", err)
