// Copyright (c) 2015-2016 The btcsuite developers
// Copyright (c) 2016 The Decred developers
// Use of this source code is governed by an ISC
// license that can be found in the LICENSE file.

package blockchain

import (
	"bytes"
	"encoding/binary"
	"fmt"
	"math/big"
	"reflect"
	"sort"
	"time"

	"github.com/decred/dcrd/blockchain/internal/dbnamespace"
	"github.com/decred/dcrd/blockchain/stake"
	"github.com/decred/dcrd/chaincfg"
	"github.com/decred/dcrd/chaincfg/chainhash"
	"github.com/decred/dcrd/database"
	"github.com/decred/dcrd/wire"
	"github.com/decred/dcrutil"
)

var (
	// thresholdBucketName is the name of the db bucket used to house cached
	// threshold states.
	thresholdBucketName = []byte("thresholdstate")

	// numDeploymentsKeyName is the name of the db key used to store the
	// number of saved deployment caches.
	numDeploymentsKeyName = []byte("numdeployments")

	// deploymentBucketName is the name of the db bucket used to house the
	// cached threshold states for the actively defined rule deployments.
	deploymentBucketName = []byte("deploymentcache")
	// deploymentStateKeyName is the name of the db key used to store the
	// deployment state associated with the threshold cache for a given rule
	// deployment.
	deploymentStateKeyName = []byte("deploymentstate")

	// byteOrder is the preferred byte order used for serializing numeric
	// fields for storage in the database.
	byteOrder = binary.LittleEndian
)

const (
	// upgradeStartedBit if the bit flag for whether or not a database
	// upgrade is in progress. It is used to determine if the database
	// is in an inconsistent state from the update.
	upgradeStartedBit = 0x80000000

	// currentDatabaseVersion indicates what the current database
	// version is.
	currentDatabaseVersion = 2
)

// errNotInMainChain signifies that a block hash or height that is not in the
// main chain was requested.
type errNotInMainChain string

// Error implements the error interface.
func (e errNotInMainChain) Error() string {
	return string(e)
}

// isNotInMainChainErr returns whether or not the passed error is an
// errNotInMainChain error.
func isNotInMainChainErr(err error) bool {
	_, ok := err.(errNotInMainChain)
	return ok
}

// errDeserialize signifies that a problem was encountered when deserializing
// data.
type errDeserialize string

// Error implements the error interface.
func (e errDeserialize) Error() string {
	return string(e)
}

// isDeserializeErr returns whether or not the passed error is an errDeserialize
// error.
func isDeserializeErr(err error) bool {
	_, ok := err.(errDeserialize)
	return ok
}

// isDbBucketNotFoundErr returns whether or not the passed error is a
// database.Error with an error code of database.ErrBucketNotFound.
func isDbBucketNotFoundErr(err error) bool {
	dbErr, ok := err.(database.Error)
	return ok && dbErr.ErrorCode == database.ErrBucketNotFound
}

// -----------------------------------------------------------------------------
// The staking system requires some extra information to be stored for tickets
// to maintain consensus rules. The full set of minimal outputs are thus required
// in order for the chain to work correctly. A 'minimal output' is simply the
// script version, pubkey script, and amount.

// serializeSizeForMinimalOutputs calculates the number of bytes needed to
// serialize a transaction to its minimal outputs.
func serializeSizeForMinimalOutputs(tx *dcrutil.Tx) int {
	sz := serializeSizeVLQ(uint64(len(tx.MsgTx().TxOut)))
	for _, out := range tx.MsgTx().TxOut {
		sz += serializeSizeVLQ(compressTxOutAmount(uint64(out.Value)))
		sz += serializeSizeVLQ(uint64(out.Version))
		sz += serializeSizeVLQ(uint64(len(out.PkScript)))
		sz += len(out.PkScript)
	}

	return sz
}

// putTxToMinimalOutputs serializes a transaction to its minimal outputs.
// It returns the amount of data written. The function will panic if it writes
// beyond the bounds of the passed memory.
func putTxToMinimalOutputs(target []byte, tx *dcrutil.Tx) int {
	offset := putVLQ(target, uint64(len(tx.MsgTx().TxOut)))
	for _, out := range tx.MsgTx().TxOut {
		offset += putVLQ(target[offset:], compressTxOutAmount(uint64(out.Value)))
		offset += putVLQ(target[offset:], uint64(out.Version))
		offset += putVLQ(target[offset:], uint64(len(out.PkScript)))
		copy(target[offset:], out.PkScript)
		offset += len(out.PkScript)
	}

	return offset
}

// deserializeToMinimalOutputs deserializes a series of minimal outputs to their
// decompressed, deserialized state and stores them in a slice. It also returns
// the amount of data read. The function will panic if it reads beyond the bounds
// of the passed memory.
func deserializeToMinimalOutputs(serialized []byte) ([]*stake.MinimalOutput, int) {
	numOutputs, offset := deserializeVLQ(serialized)
	minOuts := make([]*stake.MinimalOutput, int(numOutputs))
	for i := 0; i < int(numOutputs); i++ {
		amountComp, bytesRead := deserializeVLQ(serialized[offset:])
		amount := decompressTxOutAmount(amountComp)
		offset += bytesRead

		version, bytesRead := deserializeVLQ(serialized[offset:])
		offset += bytesRead

		scriptSize, bytesRead := deserializeVLQ(serialized[offset:])
		offset += bytesRead

		pkScript := make([]byte, int(scriptSize))
		copy(pkScript, serialized[offset:offset+int(scriptSize)])
		offset += int(scriptSize)

		minOuts[i] = &stake.MinimalOutput{
			Value:    int64(amount),
			Version:  uint16(version),
			PkScript: pkScript,
		}
	}

	return minOuts, offset
}

// readDeserializeSizeOfMinimalOutputs reads the size of the stored set of
// minimal outputs without allocating memory for the structs themselves. It
// will panic if the function reads outside of memory bounds.
func readDeserializeSizeOfMinimalOutputs(serialized []byte) int {
	numOutputs, offset := deserializeVLQ(serialized)
	for i := 0; i < int(numOutputs); i++ {
		// Amount
		_, bytesRead := deserializeVLQ(serialized[offset:])
		offset += bytesRead

		// Script version
		_, bytesRead = deserializeVLQ(serialized[offset:])
		offset += bytesRead

		// Script
		var scriptSize uint64
		scriptSize, bytesRead = deserializeVLQ(serialized[offset:])
		offset += bytesRead
		offset += int(scriptSize)
	}

	return offset
}

// ConvertUtxosToMinimalOutputs converts the contents of a UTX to a series of
// minimal outputs. It does this so that these can be passed to stake subpackage
// functions, where they will be evaluated for correctness.
func ConvertUtxosToMinimalOutputs(entry *UtxoEntry) []*stake.MinimalOutput {
	minOuts, _ := deserializeToMinimalOutputs(entry.stakeExtra)

	return minOuts
}

// -----------------------------------------------------------------------------
// The transaction spend journal consists of an entry for each block connected
// to the main chain which contains the transaction outputs the block spends
// serialized such that the order is the reverse of the order they were spent.
//
// This is required because reorganizing the chain necessarily entails
// disconnecting blocks to get back to the point of the fork which implies
// unspending all of the transaction outputs that each block previously spent.
// Since the utxo set, by definition, only contains unspent transaction outputs,
// the spent transaction outputs must be resurrected from somewhere.  There is
// more than one way this could be done, however this is the most straight
// forward method that does not require having a transaction index and unpruned
// blockchain.
//
// NOTE: This format is NOT self describing.  The additional details such as
// the number of entries (transaction inputs) are expected to come from the
// block itself and the utxo set.  The rationale in doing this is to save a
// significant amount of space.  This is also the reason the spent outputs are
// serialized in the reverse order they are spent because later transactions
// are allowed to spend outputs from earlier ones in the same block.
//
// The serialized format is:
//
//   [<flags><script version><compressed pk script>],...
//   OPTIONAL: [<txVersion>]
//
//   Field                Type           Size
//   flags                VLQ            byte
//   scriptVersion        uint16         2 bytes
//   pkScript             VLQ+[]byte     variable
//
//   OPTIONAL
//     txVersion          VLQ            variable
//     stakeExtra         []byte         variable
//
// The serialized flags code format is:
//   bit  0   - containing transaction is a coinbase
//   bit  1   - containing transaction has an expiry
//   bits 2-3 - transaction type
//   bit  4   - is fully spent
//
// The stake extra field contains minimally encoded outputs for all
// consensus-related outputs in the stake transaction. It is only
// encoded for tickets.
//
//   NOTE: The transaction version and flags are only encoded when the spent
//   txout was the final unspent output of the containing transaction.
//   Otherwise, the header code will be 0 and the version is not serialized at
//   all. This is  done because that information is only needed when the utxo
//   set no longer has it.
//
// Example:
//   TODO
// -----------------------------------------------------------------------------

// spentTxOut contains a spent transaction output and potentially additional
// contextual information such as whether or not it was contained in a coinbase
// transaction, the txVersion of the transaction it was contained in, and which
// block height the containing transaction was included in.  As described in
// the comments above, the additional contextual information will only be valid
// when this spent txout is spending the last unspent output of the containing
// transaction.
//
// The struct is aligned for memory efficiency.
type spentTxOut struct {
	pkScript      []byte       // The public key script for the output.
	stakeExtra    []byte       // Extra information for the staking system.
	amount        int64        // The amount of the output.
	txVersion     int32        // The txVersion of creating tx.
	height        uint32       // Height of the the block containing the tx.
	index         uint32       // Index in the block of the transaction.
	scriptVersion uint16       // The version of the scripting language.
	txType        stake.TxType // The stake type of the transaction.

	txFullySpent bool // Whether or not the transaction is fully spent.
	isCoinBase   bool // Whether creating tx is a coinbase.
	hasExpiry    bool // The expiry of the creating tx.

	compressed bool // Whether or not the script is compressed.
}

// spentTxOutSerializeSize returns the number of bytes it would take to
// serialize the passed stxo according to the format described above.
// The amount is never encoded into spent transaction outputs in Decred
// because they're already encoded into the transactions, so skip them when
// determining the serialization size.
func spentTxOutSerializeSize(stxo *spentTxOut) int {
	flags := encodeFlags(stxo.isCoinBase, stxo.hasExpiry, stxo.txType,
		stxo.txFullySpent)
	size := serializeSizeVLQ(uint64(flags))

	// false below indicates that the txOut does not specify an amount.
	size += compressedTxOutSize(uint64(stxo.amount), stxo.scriptVersion,
		stxo.pkScript, currentCompressionVersion, stxo.compressed, false)

	// The transaction was fully spent, so we need to store some extra
	// data for UTX resurrection.
	if stxo.txFullySpent {
		size += serializeSizeVLQ(uint64(stxo.txVersion))
		if stxo.txType == stake.TxTypeSStx {
			size += len(stxo.stakeExtra)
		}
	}

	return size
}

// putSpentTxOut serializes the passed stxo according to the format described
// above directly into the passed target byte slice.  The target byte slice must
// be at least large enough to handle the number of bytes returned by the
// spentTxOutSerializeSize function or it will panic.
func putSpentTxOut(target []byte, stxo *spentTxOut) int {
	flags := encodeFlags(stxo.isCoinBase, stxo.hasExpiry, stxo.txType,
		stxo.txFullySpent)
	offset := putVLQ(target, uint64(flags))

	// false below indicates that the txOut does not specify an amount.
	offset += putCompressedTxOut(target[offset:], 0, stxo.scriptVersion,
		stxo.pkScript, currentCompressionVersion, stxo.compressed, false)

	// The transaction was fully spent, so we need to store some extra
	// data for UTX resurrection.
	if stxo.txFullySpent {
		offset += putVLQ(target[offset:], uint64(stxo.txVersion))
		if stxo.txType == stake.TxTypeSStx {
			copy(target[offset:], stxo.stakeExtra)
			offset += len(stxo.stakeExtra)
		}
	}
	return offset
}

// decodeSpentTxOut decodes the passed serialized stxo entry, possibly followed
// by other data, into the passed stxo struct.  It returns the number of bytes
// read.
//
// Since the serialized stxo entry does not contain the height, version, or
// coinbase flag of the containing transaction when it still has utxos, the
// caller is responsible for passing in the containing transaction version in
// that case.  The provided version is ignore when it is serialized as a part of
// the stxo.
//
// An error will be returned if the version is not serialized as a part of the
// stxo and is also not provided to the function.
func decodeSpentTxOut(serialized []byte, stxo *spentTxOut, amount int64,
	height uint32, index uint32) (int, error) {
	// Ensure there are bytes to decode.
	if len(serialized) == 0 {
		return 0, errDeserialize("no serialized bytes")
	}

	// Deserialize the header code.
	flags, offset := deserializeVLQ(serialized)
	if offset >= len(serialized) {
		return offset, errDeserialize("unexpected end of data after " +
			"spent tx out flags")
	}

	// Decode the flags. If the flags are non-zero, it means that the
	// transaction was fully spent at this spend.
	if decodeFlagsFullySpent(byte(flags)) {
		isCoinBase, hasExpiry, txType, _ := decodeFlags(byte(flags))

		stxo.isCoinBase = isCoinBase
		stxo.hasExpiry = hasExpiry
		stxo.txType = txType
		stxo.txFullySpent = true
	}

	// Decode the compressed txout. We pass false for the amount flag,
	// since in Decred we only need pkScript at most due to fraud proofs
	// already storing the decompressed amount.
	_, scriptVersion, compScript, bytesRead, err :=
		decodeCompressedTxOut(serialized[offset:], currentCompressionVersion,
			false)
	offset += bytesRead
	if err != nil {
		return offset, errDeserialize(fmt.Sprintf("unable to decode "+
			"txout: %v", err))
	}
	stxo.scriptVersion = scriptVersion
	stxo.amount = amount
	stxo.pkScript = compScript
	stxo.compressed = true
	stxo.height = height
	stxo.index = index

	// Deserialize the containing transaction if the flags indicate that
	// the transaction has been fully spent.
	if decodeFlagsFullySpent(byte(flags)) {
		txVersion, bytesRead := deserializeVLQ(serialized[offset:])
		offset += bytesRead
		if offset == 0 || offset > len(serialized) {
			return offset, errDeserialize("unexpected end of data " +
				"after version")
		}

		stxo.txVersion = int32(txVersion)

		if stxo.txType == stake.TxTypeSStx {
			sz := readDeserializeSizeOfMinimalOutputs(serialized[offset:])
			if sz == 0 || sz > len(serialized[offset:]) {
				return offset, errDeserialize("corrupt data for ticket " +
					"fully spent stxo stakeextra")
			}

			stakeExtra := make([]byte, sz)
			copy(stakeExtra, serialized[offset:offset+sz])
			stxo.stakeExtra = stakeExtra
			offset += sz
		}
	}

	return offset, nil
}

// deserializeSpendJournalEntry decodes the passed serialized byte slice into a
// slice of spent txouts according to the format described in detail above.
//
// Since the serialization format is not self describing, as noted in the
// format comments, this function also requires the transactions that spend the
// txouts and a utxo view that contains any remaining existing utxos in the
// transactions referenced by the inputs to the passed transasctions.
func deserializeSpendJournalEntry(serialized []byte, txns []*wire.MsgTx) ([]spentTxOut, error) {
	// Calculate the total number of stxos.
	var numStxos int
	for _, tx := range txns {
		txType := stake.DetermineTxType(tx)

		if txType == stake.TxTypeSSGen {
			numStxos++
			continue
		}
		numStxos += len(tx.TxIn)
	}

	// When a block has no spent txouts there is nothing to serialize.
	if len(serialized) == 0 {
		// Ensure the block actually has no stxos.  This should never
		// happen unless there is database corruption or an empty entry
		// erroneously made its way into the database.
		if numStxos != 0 {
			return nil, AssertError(fmt.Sprintf("mismatched spend "+
				"journal serialization - no serialization for "+
				"expected %d stxos", numStxos))
		}

		return nil, nil
	}

	// Loop backwards through all transactions so everything is read in
	// reverse order to match the serialization order.
	stxoIdx := numStxos - 1
	offset := 0
	stxos := make([]spentTxOut, numStxos)
	for txIdx := len(txns) - 1; txIdx > -1; txIdx-- {
		tx := txns[txIdx]
		txType := stake.DetermineTxType(tx)

		// Loop backwards through all of the transaction inputs and read
		// the associated stxo.
		for txInIdx := len(tx.TxIn) - 1; txInIdx > -1; txInIdx-- {
			// Skip stakebase.
			if txInIdx == 0 && txType == stake.TxTypeSSGen {
				continue
			}

			txIn := tx.TxIn[txInIdx]
			stxo := &stxos[stxoIdx]
			stxoIdx--

			// Get the transaction version for the stxo based on
			// whether or not it should be serialized as a part of
			// the stxo.  Recall that it is only serialized when the
			// stxo spends the final utxo of a transaction.  Since
			// they are deserialized in reverse order, this means
			// the first time an entry for a given containing tx is
			// encountered that is not already in the utxo view it
			// must have been the final spend and thus the extra
			// data will be serialized with the stxo.  Otherwise,
			// the version must be pulled from the utxo entry.
			//
			// Since the view is not actually modified as the stxos
			// are read here and it's possible later entries
			// reference earlier ones, an inflight map is maintained
			// to detect this case and pull the tx version from the
			// entry that contains the version information as just
			// described.
			n, err := decodeSpentTxOut(serialized[offset:], stxo, txIn.ValueIn,
				txIn.BlockHeight, txIn.BlockIndex)
			offset += n
			if err != nil {
				return nil, errDeserialize(fmt.Sprintf("unable "+
					"to decode stxo for %v: %v",
					txIn.PreviousOutPoint, err))
			}
		}
	}

	return stxos, nil
}

// serializeSpendJournalEntry serializes all of the passed spent txouts into a
// single byte slice according to the format described in detail above.
func serializeSpendJournalEntry(stxos []spentTxOut) ([]byte, error) {
	if len(stxos) == 0 {
		return nil, nil
	}

	// Calculate the size needed to serialize the entire journal entry.
	var size int
	var sizes []int
	for i := range stxos {
		sz := spentTxOutSerializeSize(&stxos[i])
		sizes = append(sizes, sz)
		size += sz
	}
	serialized := make([]byte, size)

	// Serialize each individual stxo directly into the slice in reverse
	// order one after the other.
	var offset int
	for i := len(stxos) - 1; i > -1; i-- {
		oldOffset := offset
		offset += putSpentTxOut(serialized[offset:], &stxos[i])

		if offset-oldOffset != sizes[i] {
			return nil, AssertError(fmt.Sprintf("bad write; expect sz %v, "+
				"got sz %v (wrote %x)", sizes[i], offset-oldOffset,
				serialized[oldOffset:offset]))
		}
	}

	return serialized, nil
}

// dbFetchSpendJournalEntry fetches the spend journal entry for the passed
// block and deserializes it into a slice of spent txout entries.  The provided
// view MUST have the utxos referenced by all of the transactions available for
// the passed block since that information is required to reconstruct the spent
// txouts.
func dbFetchSpendJournalEntry(dbTx database.Tx, block *dcrutil.Block,
	parent *dcrutil.Block) ([]spentTxOut, error) {
	// Exclude the coinbase transaction since it can't spend anything.
	spendBucket := dbTx.Metadata().Bucket(dbnamespace.SpendJournalBucketName)
	serialized := spendBucket.Get(block.Hash()[:])

	var blockTxns []*wire.MsgTx
	regularTxTreeValid := dcrutil.IsFlagSet16(block.MsgBlock().Header.VoteBits,
		dcrutil.BlockValid)
	if regularTxTreeValid {
		blockTxns = append(blockTxns, parent.MsgBlock().Transactions[1:]...)
	}
	blockTxns = append(blockTxns, block.MsgBlock().STransactions...)

	if len(blockTxns) > 0 && len(serialized) == 0 {
		return nil, AssertError("missing spend journal data")
	}

	stxos, err := deserializeSpendJournalEntry(serialized, blockTxns)
	if err != nil {
		// Ensure any deserialization errors are returned as database
		// corruption errors.
		if isDeserializeErr(err) {
			return nil, database.Error{
				ErrorCode: database.ErrCorruption,
				Description: fmt.Sprintf("corrupt spend "+
					"information for %v: %v", block.Hash(),
					err),
			}
		}

		return nil, err
	}

	return stxos, nil
}

// dbPutSpendJournalEntry uses an existing database transaction to update the
// spend journal entry for the given block hash using the provided slice of
// spent txouts.   The spent txouts slice must contain an entry for every txout
// the transactions in the block spend in the order they are spent.
func dbPutSpendJournalEntry(dbTx database.Tx, blockHash *chainhash.Hash, stxos []spentTxOut) error {
	spendBucket := dbTx.Metadata().Bucket(dbnamespace.SpendJournalBucketName)
	serialized, err := serializeSpendJournalEntry(stxos)
	if err != nil {
		return err
	}
	return spendBucket.Put(blockHash[:], serialized)
}

// dbRemoveSpendJournalEntry uses an existing database transaction to remove the
// spend journal entry for the passed block hash.
func dbRemoveSpendJournalEntry(dbTx database.Tx, blockHash *chainhash.Hash) error {
	spendBucket := dbTx.Metadata().Bucket(dbnamespace.SpendJournalBucketName)
	return spendBucket.Delete(blockHash[:])
}

// -----------------------------------------------------------------------------
// The unspent transaction output (utxo) set consists of an entry for each
// transaction which contains a utxo serialized using a format that is highly
// optimized to reduce space using domain specific compression algorithms.  This
// format is a slightly modified version of the format used in Bitcoin Core.
//
// The serialized format is:
//
//   <version><height><header code><unspentness bitmap>[<compressed txouts>,...]
//
//   Field                 Type     Size
//   transaction version   VLQ      variable
//   block height          VLQ      variable
//   block index           VLQ      variable
//   flags                 VLQ      variable (currently 1 byte)
//   header code           VLQ      variable
//   unspentness bitmap    []byte   variable
//   compressed txouts
//     compressed amount   VLQ      variable
//     compressed version  VLQ      variable
//     compressed script   []byte   variable
//   stakeExtra            []byte   variable
//
// The serialized flags code format is:
//   bit  0   - containing transaction is a coinbase
//   bit  1   - containing transaction has an expiry
//   bits 2-3 - transaction type
//   bits 4-7 - unused
//
// The serialized header code format is:
//   bit 0 - output zero is unspent
//   bit 1 - output one is unspent
//   bits 2-x - number of bytes in unspentness bitmap.  When both bits 1 and 2
//     are unset, it encodes N-1 since there must be at least one unspent
//     output.
//
// The rationale for the header code scheme is as follows:
//   - Transactions which only pay to a single output and a change output are
//     extremely common, thus an extra byte for the unspentness bitmap can be
//     avoided for them by encoding those two outputs in the low order bits.
//   - Given it is encoded as a VLQ which can encode values up to 127 with a
//     single byte, that leaves 4 bits to represent the number of bytes in the
//     unspentness bitmap while still only consuming a single byte for the
//     header code.  In other words, an unspentness bitmap with up to 120
//     transaction outputs can be encoded with a single-byte header code.
//     This covers the vast majority of transactions.
//   - Encoding N-1 bytes when both bits 0 and 1 are unset allows an additional
//     8 outpoints to be encoded before causing the header code to require an
//     additional byte.
//
// The stake extra field contains minimally encoded outputs for all
// consensus-related outputs in the stake transaction. It is only
// encoded for tickets.
//
// Example 1: TODO
// -----------------------------------------------------------------------------

// utxoEntryHeaderCode returns the calculated header code to be used when
// serializing the provided utxo entry and the number of bytes needed to encode
// the unspentness bitmap.
func utxoEntryHeaderCode(entry *UtxoEntry, highestOutputIndex uint32) (uint64, int,
	error) {
	// The first two outputs are encoded separately, so offset the index
	// accordingly to calculate the correct number of bytes needed to encode
	// up to the highest unspent output index.
	numBitmapBytes := int((highestOutputIndex + 6) / 8)

	// As previously described, one less than the number of bytes is encoded
	// when both output 0 and 1 are spent because there must be at least one
	// unspent output.  Adjust the number of bytes to encode accordingly and
	// encode the value by shifting it over 2 bits.
	output0Unspent := !entry.IsOutputSpent(0)
	output1Unspent := !entry.IsOutputSpent(1)
	var numBitmapBytesAdjustment int
	if !output0Unspent && !output1Unspent {
		if numBitmapBytes == 0 {
			return 0, 0, AssertError("attempt to serialize utxo " +
				"header for fully spent transaction")
		}
		numBitmapBytesAdjustment = 1
	}
	headerCode := uint64(numBitmapBytes-numBitmapBytesAdjustment) << 2

	// Set the output 0 and output 1 bits in the header code
	// accordingly.
	if output0Unspent {
		headerCode |= 0x01 // bit 0
	}
	if output1Unspent {
		headerCode |= 0x02 // bit 1
	}

	return headerCode, numBitmapBytes, nil
}

// serializeUtxoEntry returns the entry serialized to a format that is suitable
// for long-term storage.  The format is described in detail above.
func serializeUtxoEntry(entry *UtxoEntry) ([]byte, error) {
	// Fully spent entries have no serialization.
	if entry.IsFullySpent() {
		return nil, nil
	}

	// Determine the output order by sorting the sparse output index keys.
	outputOrder := make([]int, 0, len(entry.sparseOutputs))
	for outputIndex := range entry.sparseOutputs {
		outputOrder = append(outputOrder, int(outputIndex))
	}
	sort.Ints(outputOrder)

	// Encode the header code and determine the number of bytes the
	// unspentness bitmap needs.
	highIndex := uint32(outputOrder[len(outputOrder)-1])
	headerCode, numBitmapBytes, err := utxoEntryHeaderCode(entry, highIndex)
	if err != nil {
		return nil, err
	}

	// Calculate the size needed to serialize the entry.
	flags := encodeFlags(entry.isCoinBase, entry.hasExpiry, entry.txType, false)
	size := serializeSizeVLQ(uint64(entry.txVersion)) +
		serializeSizeVLQ(uint64(entry.height)) +
		serializeSizeVLQ(uint64(entry.index)) +
		serializeSizeVLQ(uint64(flags)) +
		serializeSizeVLQ(headerCode) + numBitmapBytes
	for _, outputIndex := range outputOrder {
		out := entry.sparseOutputs[uint32(outputIndex)]
		if out.spent {
			continue
		}
		size += compressedTxOutSize(uint64(out.amount), out.scriptVersion,
			out.pkScript, currentCompressionVersion, out.compressed, true)
	}
	if entry.txType == stake.TxTypeSStx {
		size += len(entry.stakeExtra)
	}

	// Serialize the version, block height, block index, and flags of the
	// containing transaction, and "header code" which is a complex bitmap
	// of spentness.
	serialized := make([]byte, size)
	offset := putVLQ(serialized, uint64(entry.txVersion))
	offset += putVLQ(serialized[offset:], uint64(entry.height))
	offset += putVLQ(serialized[offset:], uint64(entry.index))
	offset += putVLQ(serialized[offset:], uint64(flags))
	offset += putVLQ(serialized[offset:], headerCode)

	// Serialize the unspentness bitmap.
	for i := uint32(0); i < uint32(numBitmapBytes); i++ {
		unspentBits := byte(0)
		for j := uint32(0); j < 8; j++ {
			// The first 2 outputs are encoded via the header code,
			// so adjust the output index accordingly.
			if !entry.IsOutputSpent(2 + i*8 + j) {
				unspentBits |= 1 << uint8(j)
			}
		}
		serialized[offset] = unspentBits
		offset++
	}

	// Serialize the compressed unspent transaction outputs.  Outputs that
	// are already compressed are serialized without modifications.
	for _, outputIndex := range outputOrder {
		out := entry.sparseOutputs[uint32(outputIndex)]
		if out.spent {
			continue
		}

		offset += putCompressedTxOut(serialized[offset:],
			uint64(out.amount), out.scriptVersion, out.pkScript,
			currentCompressionVersion, out.compressed, true)
	}

	if entry.txType == stake.TxTypeSStx {
		copy(serialized[offset:], entry.stakeExtra)
	}

	return serialized, nil
}

// deserializeUtxoEntry decodes a utxo entry from the passed serialized byte
// slice into a new UtxoEntry using a format that is suitable for long-term
// storage.  The format is described in detail above.
func deserializeUtxoEntry(serialized []byte) (*UtxoEntry, error) {
	// Deserialize the version.
	version, bytesRead := deserializeVLQ(serialized)
	offset := bytesRead
	if offset >= len(serialized) {
		return nil, errDeserialize("unexpected end of data after version")
	}

	// Deserialize the block height.
	blockHeight, bytesRead := deserializeVLQ(serialized[offset:])
	offset += bytesRead
	if offset >= len(serialized) {
		return nil, errDeserialize("unexpected end of data after height")
	}

	// Deserialize the block index.
	blockIndex, bytesRead := deserializeVLQ(serialized[offset:])
	offset += bytesRead
	if offset >= len(serialized) {
		return nil, errDeserialize("unexpected end of data after index")
	}

	// Deserialize the flags.
	flags, bytesRead := deserializeVLQ(serialized[offset:])
	offset += bytesRead
	if offset >= len(serialized) {
		return nil, errDeserialize("unexpected end of data after flags")
	}
	isCoinBase, hasExpiry, txType, _ := decodeFlags(byte(flags))

	// Deserialize the header code.
	code, bytesRead := deserializeVLQ(serialized[offset:])
	offset += bytesRead
	if offset >= len(serialized) {
		return nil, errDeserialize("unexpected end of data after header")
	}

	// Decode the header code.
	//
	// Bit 0 indicates output 0 is unspent.
	// Bit 1 indicates output 1 is unspent.
	// Bits 2-x encodes the number of non-zero unspentness bitmap bytes that
	// follow.  When both output 0 and 1 are spent, it encodes N-1.
	output0Unspent := code&0x01 != 0
	output1Unspent := code&0x02 != 0
	numBitmapBytes := code >> 2
	if !output0Unspent && !output1Unspent {
		numBitmapBytes++
	}

	// Ensure there are enough bytes left to deserialize the unspentness
	// bitmap.
	if uint64(len(serialized[offset:])) < numBitmapBytes {
		return nil, errDeserialize("unexpected end of data for " +
			"unspentness bitmap")
	}

	// Create a new utxo entry with the details deserialized above to house
	// all of the utxos.
	entry := newUtxoEntry(int32(version), uint32(blockHeight),
		uint32(blockIndex), isCoinBase, hasExpiry, txType)

	// Add sparse output for unspent outputs 0 and 1 as needed based on the
	// details provided by the header code.
	var outputIndexes []uint32
	if output0Unspent {
		outputIndexes = append(outputIndexes, 0)
	}
	if output1Unspent {
		outputIndexes = append(outputIndexes, 1)
	}

	// Decode the unspentness bitmap adding a sparse output for each unspent
	// output.
	for i := uint32(0); i < uint32(numBitmapBytes); i++ {
		unspentBits := serialized[offset]
		for j := uint32(0); j < 8; j++ {
			if unspentBits&0x01 != 0 {
				// The first 2 outputs are encoded via the
				// header code, so adjust the output number
				// accordingly.
				outputNum := 2 + i*8 + j
				outputIndexes = append(outputIndexes, outputNum)
			}
			unspentBits >>= 1
		}
		offset++
	}

	// Decode and add all of the utxos.
	for i, outputIndex := range outputIndexes {
		// Decode the next utxo.  The script and amount fields of the
		// utxo output are left compressed so decompression can be
		// avoided on those that are not accessed.  This is done since
		// it is quite common for a redeeming transaction to only
		// reference a single utxo from a referenced transaction.
		//
		// 'true' below instructs the method to deserialize a stored
		// amount.
		amount, scriptVersion, compScript, bytesRead, err :=
			decodeCompressedTxOut(serialized[offset:], currentCompressionVersion,
				true)
		if err != nil {
			return nil, errDeserialize(fmt.Sprintf("unable to "+
				"decode utxo at index %d: %v", i, err))
		}
		offset += bytesRead

		entry.sparseOutputs[outputIndex] = &utxoOutput{
			spent:         false,
			compressed:    true,
			scriptVersion: scriptVersion,
			pkScript:      compScript,
			amount:        amount,
		}
	}

	// Copy the stake extra data if this was a ticket.
	if entry.txType == stake.TxTypeSStx {
		stakeExtra := make([]byte, len(serialized[offset:]))
		copy(stakeExtra, serialized[offset:])
		entry.stakeExtra = stakeExtra
		offset += len(serialized[offset:])
	}

	return entry, nil
}

// dbFetchUtxoEntry uses an existing database transaction to fetch all unspent
// outputs for the provided Bitcoin transaction hash from the utxo set.
//
// When there is no entry for the provided hash, nil will be returned for the
// both the entry and the error.
func dbFetchUtxoEntry(dbTx database.Tx, hash *chainhash.Hash) (*UtxoEntry, error) {
	// Fetch the unspent transaction output information for the passed
	// transaction hash.  Return now when there is no entry.
	utxoBucket := dbTx.Metadata().Bucket(dbnamespace.UtxoSetBucketName)
	serializedUtxo := utxoBucket.Get(hash[:])
	if serializedUtxo == nil {
		return nil, nil
	}

	// A non-nil zero-length entry means there is an entry in the database
	// for a fully spent transaction which should never be the case.
	if len(serializedUtxo) == 0 {
		return nil, AssertError(fmt.Sprintf("database contains entry "+
			"for fully spent tx %v", hash))
	}

	// Deserialize the utxo entry and return it.
	entry, err := deserializeUtxoEntry(serializedUtxo)
	if err != nil {
		// Ensure any deserialization errors are returned as database
		// corruption errors.
		if isDeserializeErr(err) {
			return nil, database.Error{
				ErrorCode: database.ErrCorruption,
				Description: fmt.Sprintf("corrupt utxo entry "+
					"for %v: %v", hash, err),
			}
		}

		return nil, err
	}

	return entry, nil
}

// dbPutUtxoView uses an existing database transaction to update the utxo set
// in the database based on the provided utxo view contents and state.  In
// particular, only the entries that have been marked as modified are written
// to the database.
func dbPutUtxoView(dbTx database.Tx, view *UtxoViewpoint) error {
	utxoBucket := dbTx.Metadata().Bucket(dbnamespace.UtxoSetBucketName)
	for txHashIter, entry := range view.entries {
		// No need to update the database if the entry was not modified.
		if entry == nil || !entry.modified {
			continue
		}

		// Serialize the utxo entry without any entries that have been
		// spent.
		serialized, err := serializeUtxoEntry(entry)
		if err != nil {
			return err
		}

		// Make a copy of the hash because the iterator changes on each
		// loop iteration and thus slicing it directly would cause the
		// data to change out from under the put/delete funcs below.
		txHash := txHashIter

		// Remove the utxo entry if it is now fully spent.
		if serialized == nil {
			if err := utxoBucket.Delete(txHash[:]); err != nil {
				return err
			}

			continue
		}

		// At this point the utxo entry is not fully spent, so store its
		// serialization in the database.
		err = utxoBucket.Put(txHash[:], serialized)
		if err != nil {
			return err
		}
	}

	return nil
}

// -----------------------------------------------------------------------------
// The block index consists of two buckets with an entry for every block in the
// main chain.  One bucket is for the hash to height mapping and the other is
// for the height to hash mapping.
//
// The serialized format for values in the hash to height bucket is:
//   <height>
//
//   Field      Type     Size
//   height     uint32   4 bytes
//
// The serialized format for values in the height to hash bucket is:
//   <hash>
//
//   Field      Type             Size
//   hash       chainhash.Hash   chainhash.HashSize
// -----------------------------------------------------------------------------

// dbPutBlockIndex uses an existing database transaction to update or add the
// block index entries for the hash to height and height to hash mappings for
// the provided values.
func dbPutBlockIndex(dbTx database.Tx, hash *chainhash.Hash, height int64) error {
	// Serialize the height for use in the index entries.
	var serializedHeight [4]byte
	dbnamespace.ByteOrder.PutUint32(serializedHeight[:], uint32(height))

	// Add the block hash to height mapping to the index.
	meta := dbTx.Metadata()
	hashIndex := meta.Bucket(dbnamespace.HashIndexBucketName)
	if err := hashIndex.Put(hash[:], serializedHeight[:]); err != nil {
		return err
	}

	// Add the block height to hash mapping to the index.
	heightIndex := meta.Bucket(dbnamespace.HeightIndexBucketName)
	return heightIndex.Put(serializedHeight[:], hash[:])
}

// dbRemoveBlockIndex uses an existing database transaction remove block index
// entries from the hash to height and height to hash mappings for the provided
// values.
func dbRemoveBlockIndex(dbTx database.Tx, hash *chainhash.Hash, height int64) error {
	// Remove the block hash to height mapping.
	meta := dbTx.Metadata()
	hashIndex := meta.Bucket(dbnamespace.HashIndexBucketName)
	if err := hashIndex.Delete(hash[:]); err != nil {
		return err
	}

	// Remove the block height to hash mapping.
	var serializedHeight [4]byte
	dbnamespace.ByteOrder.PutUint32(serializedHeight[:], uint32(height))
	heightIndex := meta.Bucket(dbnamespace.HeightIndexBucketName)
	return heightIndex.Delete(serializedHeight[:])
}

// dbFetchHeightByHash uses an existing database transaction to retrieve the
// height for the provided hash from the index.
func dbFetchHeightByHash(dbTx database.Tx, hash *chainhash.Hash) (int64, error) {
	meta := dbTx.Metadata()
	hashIndex := meta.Bucket(dbnamespace.HashIndexBucketName)
	serializedHeight := hashIndex.Get(hash[:])
	if serializedHeight == nil {
		str := fmt.Sprintf("block %s is not in the main chain", hash)
		return 0, errNotInMainChain(str)
	}

	return int64(dbnamespace.ByteOrder.Uint32(serializedHeight)), nil
}

// dbFetchHashByHeight uses an existing database transaction to retrieve the
// hash for the provided height from the index.
func dbFetchHashByHeight(dbTx database.Tx, height int64) (*chainhash.Hash, error) {
	var serializedHeight [4]byte
	dbnamespace.ByteOrder.PutUint32(serializedHeight[:], uint32(height))

	meta := dbTx.Metadata()
	heightIndex := meta.Bucket(dbnamespace.HeightIndexBucketName)
	hashBytes := heightIndex.Get(serializedHeight[:])
	if hashBytes == nil {
		str := fmt.Sprintf("no block at height %d exists", height)
		return nil, errNotInMainChain(str)
	}

	var hash chainhash.Hash
	copy(hash[:], hashBytes)
	return &hash, nil
}

// -----------------------------------------------------------------------------
// The database information contains information about the version and date
// of the blockchain database.
//
//   Field      Type     Size      Description
//   version    uint32   4 bytes   The version of the database
//   compVer    uint32   4 bytes   The script compression version of the database
//   date       uint32   4 bytes   The date of the creation of the database
//
// The high bit (0x80000000) is used on version to indicate that an upgrade
// is in progress and used to confirm the database fidelity on start up.
// -----------------------------------------------------------------------------

// databaseInfo is the structure for a database.
type databaseInfo struct {
	version        uint32
	compVer        uint32
	date           time.Time
	upgradeStarted bool
}

// serializeDatabaseInfo serializes a database information struct.
func serializeDatabaseInfo(dbi *databaseInfo) []byte {
	version := dbi.version
	if dbi.upgradeStarted {
		version |= upgradeStartedBit
	}

	val := make([]byte, 4+4+4)
	versionBytes := make([]byte, 4)
	dbnamespace.ByteOrder.PutUint32(versionBytes, version)
	copy(val[0:4], versionBytes)
	compVerBytes := make([]byte, 4)
	dbnamespace.ByteOrder.PutUint32(compVerBytes, dbi.compVer)
	copy(val[4:8], compVerBytes)
	timestampBytes := make([]byte, 4)
	dbnamespace.ByteOrder.PutUint32(timestampBytes, uint32(dbi.date.Unix()))
	copy(val[8:12], timestampBytes)

	return val
}

// dbPutDatabaseInfo uses an existing database transaction to store the database
// information.
func dbPutDatabaseInfo(dbTx database.Tx, dbi *databaseInfo) error {
	meta := dbTx.Metadata()
	bucket := meta.Bucket(dbnamespace.BlockChainDbInfoBucketName)
	val := serializeDatabaseInfo(dbi)

	// Store the current best chain state into the database.
	return bucket.Put(dbnamespace.BlockChainDbInfoBucketName, val)
}

// deserializeDatabaseInfo deserializes a database information struct.
func deserializeDatabaseInfo(dbInfoBytes []byte) (*databaseInfo, error) {
	rawVersion := dbnamespace.ByteOrder.Uint32(dbInfoBytes[0:4])
	upgradeStarted := (upgradeStartedBit & rawVersion) > 0
	version := rawVersion &^ upgradeStartedBit
	compVer := dbnamespace.ByteOrder.Uint32(dbInfoBytes[4:8])
	ts := dbnamespace.ByteOrder.Uint32(dbInfoBytes[8:12])

	return &databaseInfo{
		version:        version,
		compVer:        compVer,
		date:           time.Unix(int64(ts), 0),
		upgradeStarted: upgradeStarted,
	}, nil
}

// dbFetchSubsidyForHeightInterval uses an existing database transaction to
// fetch the database versioning and creation information.
func dbFetchDatabaseInfo(dbTx database.Tx) (*databaseInfo, error) {
	meta := dbTx.Metadata()
	bucket := meta.Bucket(dbnamespace.BlockChainDbInfoBucketName)

	// Uninitialized state.
	if bucket == nil {
		return nil, nil
	}

	dbInfoBytes := bucket.Get(dbnamespace.BlockChainDbInfoBucketName)
	if dbInfoBytes == nil {
		return nil, errDeserialize("missing value for database info")
	}

	if len(dbInfoBytes) < 4+4+4 {
		return nil, database.Error{
			ErrorCode: database.ErrCorruption,
			Description: fmt.Sprintf("corrupt best database info: min %v "+
				"got %v", 12, len(dbInfoBytes)),
		}
	}

	return deserializeDatabaseInfo(dbInfoBytes)
}

// -----------------------------------------------------------------------------
// The best chain state consists of the best block hash and height, the total
// number of transactions up to and including those in the best block, the
// total coin supply, the subsidy at the current block, the subsidy of the
// block prior (for rollbacks), and the accumulated work sum up to and
// including the best block.
//
// The serialized format is:
//
//   <block hash><block height><total txns><total subsidy><work sum length><work sum>
//
//   Field             Type             Size
//   block hash        chainhash.Hash   chainhash.HashSize
//   block height      uint32           4 bytes
//   total txns        uint64           8 bytes
//   total subsidy     int64            8 bytes
//   work sum length   uint32           4 bytes
//   work sum          big.Int          work sum length
// -----------------------------------------------------------------------------

// bestChainState represents the data to be stored the database for the current
// best chain state.
type bestChainState struct {
	hash         chainhash.Hash
	height       uint32
	totalTxns    uint64
	totalSubsidy int64
	workSum      *big.Int
}

// serializeBestChainState returns the serialization of the passed block best
// chain state.  This is data to be stored in the chain state bucket.
func serializeBestChainState(state bestChainState) []byte {
	// Calculate the full size needed to serialize the chain state.
	workSumBytes := state.workSum.Bytes()
	workSumBytesLen := uint32(len(workSumBytes))
	serializedLen := chainhash.HashSize + 4 + 8 + 8 + 4 + workSumBytesLen

	// Serialize the chain state.
	serializedData := make([]byte, serializedLen)
	copy(serializedData[0:chainhash.HashSize], state.hash[:])
	offset := uint32(chainhash.HashSize)
	dbnamespace.ByteOrder.PutUint32(serializedData[offset:], state.height)
	offset += 4
	dbnamespace.ByteOrder.PutUint64(serializedData[offset:], state.totalTxns)
	offset += 8
	dbnamespace.ByteOrder.PutUint64(serializedData[offset:],
		uint64(state.totalSubsidy))
	offset += 8
	dbnamespace.ByteOrder.PutUint32(serializedData[offset:], workSumBytesLen)
	offset += 4
	copy(serializedData[offset:], workSumBytes)
	return serializedData[:]
}

// deserializeBestChainState deserializes the passed serialized best chain
// state.  This is data stored in the chain state bucket and is updated after
// every block is connected or disconnected form the main chain.
// block.
func deserializeBestChainState(serializedData []byte) (bestChainState, error) {
	// Ensure the serialized data has enough bytes to properly deserialize
	// the hash, height, total transactions, total subsidy, current subsidy,
	// and work sum length.
	expectedMinLen := chainhash.HashSize + 4 + 8 + 8 + 4
	if len(serializedData) < expectedMinLen {
		return bestChainState{}, database.Error{
			ErrorCode: database.ErrCorruption,
			Description: fmt.Sprintf("corrupt best chain state size; min %v "+
				"got %v", expectedMinLen, len(serializedData)),
		}
	}

	state := bestChainState{}
	copy(state.hash[:], serializedData[0:chainhash.HashSize])
	offset := uint32(chainhash.HashSize)
	state.height = dbnamespace.ByteOrder.Uint32(serializedData[offset : offset+4])
	offset += 4
	state.totalTxns = dbnamespace.ByteOrder.Uint64(
		serializedData[offset : offset+8])
	offset += 8
	state.totalSubsidy = int64(dbnamespace.ByteOrder.Uint64(
		serializedData[offset : offset+8]))
	offset += 8
	workSumBytesLen := dbnamespace.ByteOrder.Uint32(
		serializedData[offset : offset+4])
	offset += 4

	// Ensure the serialized data has enough bytes to deserialize the work
	// sum.
	if uint32(len(serializedData[offset:])) < workSumBytesLen {
		return bestChainState{}, database.Error{
			ErrorCode: database.ErrCorruption,
			Description: fmt.Sprintf("corrupt work sum size; want %v "+
				"got %v", workSumBytesLen, uint32(len(serializedData[offset:]))),
		}
	}
	workSumBytes := serializedData[offset : offset+workSumBytesLen]
	state.workSum = new(big.Int).SetBytes(workSumBytes)

	return state, nil
}

// dbPutBestState uses an existing database transaction to update the best chain
// state with the given parameters.
func dbPutBestState(dbTx database.Tx, snapshot *BestState,
	workSum *big.Int) error {
	// Serialize the current best chain state.
	serializedData := serializeBestChainState(bestChainState{
		hash:         *snapshot.Hash,
		height:       uint32(snapshot.Height),
		totalTxns:    snapshot.TotalTxns,
		totalSubsidy: snapshot.TotalSubsidy,
		workSum:      workSum,
	})

	// Store the current best chain state into the database.
	return dbTx.Metadata().Put(dbnamespace.ChainStateKeyName, serializedData)
}

// createChainState initializes both the database and the chain state to the
// genesis block.  This includes creating the necessary buckets and inserting
// the genesis block, so it must only be called on an uninitialized database.
func (b *BlockChain) createChainState() error {
	// Create a new node from the genesis block and set it as the best node.
	genesisBlock := dcrutil.NewBlock(b.chainParams.GenesisBlock)
	header := &genesisBlock.MsgBlock().Header
	node := newBlockNode(header, nil, nil, nil)
	node.inMainChain = true
	b.bestNode = node

	// Add the new node to the index which is used for faster lookups.
	b.index[node.hash] = node

	// Initialize the state related to the best block.  Since it is the
	// genesis block, use its timestamp for the median time.
	numTxns := uint64(len(genesisBlock.MsgBlock().Transactions))
	blockSize := uint64(genesisBlock.MsgBlock().SerializeSize())
<<<<<<< HEAD
	b.stateSnapshot = newBestState(b.bestNode, blockSize, numTxns, numTxns, 0)
=======
	b.stateSnapshot = newBestState(b.bestNode, blockSize, numTxns, numTxns,
		b.bestNode.timestamp)
>>>>>>> c57c18c8

	// Create the initial the database chain state including creating the
	// necessary index buckets and inserting the genesis block.
	err := b.db.Update(func(dbTx database.Tx) error {
		meta := dbTx.Metadata()

		// Create the bucket that houses information about the database's
		// creation and version.
		_, err := meta.CreateBucket(dbnamespace.BlockChainDbInfoBucketName)
		if err != nil {
			return err
		}

		b.dbInfo = &databaseInfo{
			version:        currentDatabaseVersion,
			compVer:        currentCompressionVersion,
			date:           time.Now(),
			upgradeStarted: false,
		}
		err = dbPutDatabaseInfo(dbTx, b.dbInfo)
		if err != nil {
			return err
		}

		// Create the bucket that houses the chain block hash to height
		// index.
		_, err = meta.CreateBucket(dbnamespace.HashIndexBucketName)
		if err != nil {
			return err
		}

		// Create the bucket that houses the chain block height to hash
		// index.
		_, err = meta.CreateBucket(dbnamespace.HeightIndexBucketName)
		if err != nil {
			return err
		}

		// Create the bucket that houses the spend journal data.
		_, err = meta.CreateBucket(dbnamespace.SpendJournalBucketName)
		if err != nil {
			return err
		}

		// Create the bucket that houses the utxo set.  Note that the
		// genesis block coinbase transaction is intentionally not
		// inserted here since it is not spendable by consensus rules.
		_, err = meta.CreateBucket(dbnamespace.UtxoSetBucketName)
		if err != nil {
			return err
		}

		// Add the genesis block hash to height and height to hash
		// mappings to the index.
		err = dbPutBlockIndex(dbTx, &b.bestNode.hash, b.bestNode.height)
		if err != nil {
			return err
		}

		// Store the current best chain state into the database.
		err = dbPutBestState(dbTx, b.stateSnapshot, b.bestNode.workSum)
		if err != nil {
			return err
		}

		// Initialize the stake buckets in the database, along with
		// the best state for the stake database.
		b.bestNode.stakeNode, err = stake.InitDatabaseState(dbTx, b.chainParams)
		if err != nil {
			return err
		}

		// Store the genesis block into the database.
		return dbTx.StoreBlock(genesisBlock)
	})
	return err
}

// initChainState attempts to load and initialize the chain state from the
// database.  When the db does not yet contain any chain state, both it and the
// chain state are initialized to the genesis block.
func (b *BlockChain) initChainState() error {
	// Attempt to load the chain state from the database.
	var isStateInitialized bool
	err := b.db.View(func(dbTx database.Tx) error {
		// Fetch the database versioning information.
		dbInfo, err := dbFetchDatabaseInfo(dbTx)
		if err != nil {
			return err
		}

		// The database bucket for the versioning information is missing.
		if dbInfo == nil && err == nil {
			return nil
		}

		// Die here if we started an upgrade and failed to finish it.
		if dbInfo.upgradeStarted {
			return fmt.Errorf("The blockchain database began an upgrade " +
				"but failed to complete it; delete the database and resync " +
				"the blockchain")
		}

		// Die here if the version of the software is not the current version
		// of the database. In the future we can add upgrade path before this
		// to ensure that the database is upgraded to the current version
		// before hitting this.
		if dbInfo.version > currentDatabaseVersion {
			return fmt.Errorf("The blockchain database's version is %v "+
				"but the current version of the software is %v",
				dbInfo.version, currentDatabaseVersion)
		}

		// Die here if we're not on the current compression version, too.
		if dbInfo.compVer > currentCompressionVersion {
			return fmt.Errorf("The blockchain database's compression "+
				"version is %v but the current version of the software is %v",
				dbInfo.version, currentDatabaseVersion)
		}

		b.dbInfo = dbInfo

		// Fetch the stored chain state from the database metadata.
		// When it doesn't exist, it means the database hasn't been
		// initialized for use with chain yet, so break out now to allow
		// that to happen under a writable database transaction.
		serializedData := dbTx.Metadata().Get(dbnamespace.ChainStateKeyName)
		if serializedData == nil {
			return nil
		}
		log.Tracef("Serialized chain state: %x", serializedData)
		state, err := deserializeBestChainState(serializedData)
		if err != nil {
			return err
		}

		// Load the raw block bytes for the best block.
		blockBytes, err := dbTx.FetchBlock(&state.hash)
		if err != nil {
			return err
		}
		var block wire.MsgBlock
		err = block.Deserialize(bytes.NewReader(blockBytes))
		if err != nil {
			return err
		}

		// Create a new node and set it as the best node.  The preceding
		// nodes will be loaded on demand as needed.
		blk := dcrutil.NewBlock(&block)
		header := &block.Header
		node := newBlockNode(header, ticketsSpentInBlock(blk),
			ticketsRevokedInBlock(blk), voteBitsInBlock(blk))
		node.inMainChain = true
		node.workSum = state.workSum

		// Exception for version 1 blockchains: skip loading the stake
		// node, as the upgrade path handles ensuring this is correctly
		// set.
		if dbInfo.version >= 2 {
			node.stakeNode, err = stake.LoadBestNode(dbTx, uint32(node.height),
				node.hash, node.header, b.chainParams)
			if err != nil {
				return err
			}
			node.stakeUndoData = node.stakeNode.UndoData()
			node.newTickets = node.stakeNode.NewTickets()
		}

		b.bestNode = node

		// Add the new node to the indices for faster lookups.
		prevHash := node.header.PrevBlock
		b.index[node.hash] = node
		b.depNodes[prevHash] = append(b.depNodes[prevHash], node)

		// Calculate the median time for the block.
		medianTime, err := b.calcPastMedianTime(node)
		if err != nil {
			return err
		}

		// Initialize the state related to the best block.
		blockSize := uint64(len(blockBytes))
		numTxns := uint64(len(block.Transactions))
		b.stateSnapshot = newBestState(b.bestNode, blockSize, numTxns,
<<<<<<< HEAD
			state.totalTxns, state.totalSubsidy)
=======
			state.totalTxns, medianTime)
>>>>>>> c57c18c8

		isStateInitialized = true
		return nil
	})
	if err != nil {
		return err
	}

	// There is nothing more to do if the chain state was initialized.
	if isStateInitialized {
		return nil
	}

	// At this point the database has not already been initialized, so
	// initialize both it and the chain state to the genesis block.
	return b.createChainState()
}

// dbFetchHeaderByHash uses an existing database transaction to retrieve the
// block header for the provided hash.
func dbFetchHeaderByHash(dbTx database.Tx, hash *chainhash.Hash) (*wire.BlockHeader, error) {
	headerBytes, err := dbTx.FetchBlockHeader(hash)
	if err != nil {
		return nil, err
	}

	var header wire.BlockHeader
	err = header.Deserialize(bytes.NewReader(headerBytes))
	if err != nil {
		return nil, err
	}

	return &header, nil
}

// dbFetchHeaderByHeight uses an existing database transaction to retrieve the
// block header for the provided height.
func dbFetchHeaderByHeight(dbTx database.Tx, height int64) (*wire.BlockHeader,
	error) {
	hash, err := dbFetchHashByHeight(dbTx, height)
	if err != nil {
		return nil, err
	}

	return dbFetchHeaderByHash(dbTx, hash)
}

// DBFetchHeaderByHeight is the exported version of dbFetchHeaderByHeight.
func DBFetchHeaderByHeight(dbTx database.Tx, height int64) (*wire.BlockHeader,
	error) {
	return dbFetchHeaderByHeight(dbTx, height)
}

// HeaderByHeight is the exported version of dbFetchHeaderByHeight that
// internally creates a database transaction to do the lookup.
func (b *BlockChain) HeaderByHeight(height int64) (*wire.BlockHeader, error) {
	var header *wire.BlockHeader
	err := b.db.View(func(dbTx database.Tx) error {
		var errLocal error
		header, errLocal = dbFetchHeaderByHeight(dbTx, height)
		return errLocal
	})
	if err != nil {
		return nil, err
	}

	return header, nil
}

// dbFetchBlockByHash uses an existing database transaction to retrieve the raw
// block for the provided hash, deserialize it, retrieve the appropriate height
// from the index, and return a dcrutil.Block with the height set.
func dbFetchBlockByHash(dbTx database.Tx, hash *chainhash.Hash) (*dcrutil.Block, error) {
	// Check if the block is in the main chain.
	if !dbMainChainHasBlock(dbTx, hash) {
		str := fmt.Sprintf("block %s is not in the main chain", hash)
		return nil, errNotInMainChain(str)
	}

	// Load the raw block bytes from the database.
	blockBytes, err := dbTx.FetchBlock(hash)
	if err != nil {
		return nil, err
	}

	// Create the encapsulated block and set the height appropriately.
	block, err := dcrutil.NewBlockFromBytes(blockBytes)
	if err != nil {
		return nil, err
	}

	return block, nil
}

// dbFetchBlockByHeight uses an existing database transaction to retrieve the
// raw block for the provided height, deserialize it, and return a dcrutil.Block
// with the height set.
func dbFetchBlockByHeight(dbTx database.Tx, height int64) (*dcrutil.Block, error) {
	// First find the hash associated with the provided height in the index.
	hash, err := dbFetchHashByHeight(dbTx, height)
	if err != nil {
		return nil, err
	}

	// Load the raw block bytes from the database.
	blockBytes, err := dbTx.FetchBlock(hash)
	if err != nil {
		return nil, err
	}

	// Create the encapsulated block and set the height appropriately.
	block, err := dcrutil.NewBlockFromBytes(blockBytes)
	if err != nil {
		return nil, err
	}

	return block, nil
}

// DBFetchBlockByHeight is the exported version of dbFetchBlockByHeight.
func DBFetchBlockByHeight(dbTx database.Tx, height int64) (*dcrutil.Block, error) {
	return dbFetchBlockByHeight(dbTx, height)
}

// dbMainChainHasBlock uses an existing database transaction to return whether
// or not the main chain contains the block identified by the provided hash.
func dbMainChainHasBlock(dbTx database.Tx, hash *chainhash.Hash) bool {
	hashIndex := dbTx.Metadata().Bucket(dbnamespace.HashIndexBucketName)
	return hashIndex.Get(hash[:]) != nil
}

// DBMainChainHasBlock is the exported version of dbMainChainHasBlock.
func DBMainChainHasBlock(dbTx database.Tx, hash *chainhash.Hash) bool {
	return dbMainChainHasBlock(dbTx, hash)
}

// MainChainHasBlock returns whether or not the block with the given hash is in
// the main chain.
//
// This function is safe for concurrent access.
func (b *BlockChain) MainChainHasBlock(hash *chainhash.Hash) (bool, error) {
	var exists bool
	err := b.db.View(func(dbTx database.Tx) error {
		exists = dbMainChainHasBlock(dbTx, hash)
		return nil
	})
	return exists, err
}

// BlockHeightByHash returns the height of the block with the given hash in the
// main chain.
//
// This function is safe for concurrent access.
func (b *BlockChain) BlockHeightByHash(hash *chainhash.Hash) (int64, error) {
	var height int64
	err := b.db.View(func(dbTx database.Tx) error {
		var err error
		height, err = dbFetchHeightByHash(dbTx, hash)
		return err
	})
	return height, err
}

// BlockHashByHeight returns the hash of the block at the given height in the
// main chain.
//
// This function is safe for concurrent access.
func (b *BlockChain) BlockHashByHeight(blockHeight int64) (*chainhash.Hash, error) {
	var hash *chainhash.Hash
	err := b.db.View(func(dbTx database.Tx) error {
		var err error
		hash, err = dbFetchHashByHeight(dbTx, blockHeight)
		return err
	})
	return hash, err
}

// BlockByHeight returns the block at the given height in the main chain.
//
// This function is safe for concurrent access.
func (b *BlockChain) BlockByHeight(blockHeight int64) (*dcrutil.Block, error) {
	var block *dcrutil.Block
	err := b.db.View(func(dbTx database.Tx) error {
		var err error
		block, err = dbFetchBlockByHeight(dbTx, blockHeight)
		return err
	})
	return block, err
}

// BlockByHash returns the block from the main chain with the given hash with
// the appropriate chain height set.
//
// This function is safe for concurrent access.
func (b *BlockChain) BlockByHash(hash *chainhash.Hash) (*dcrutil.Block, error) {
	b.chainLock.RLock()
	defer b.chainLock.RUnlock()

	return b.fetchBlockFromHash(hash)
}

// HeightRange returns a range of block hashes for the given start and end
// heights.  It is inclusive of the start height and exclusive of the end
// height.  The end height will be limited to the current main chain height.
//
// This function is safe for concurrent access.
func (b *BlockChain) HeightRange(startHeight, endHeight int64) ([]chainhash.Hash, error) {
	// Ensure requested heights are sane.
	if startHeight < 0 {
		return nil, fmt.Errorf("start height of fetch range must not "+
			"be less than zero - got %d", startHeight)
	}
	if endHeight < startHeight {
		return nil, fmt.Errorf("end height of fetch range must not "+
			"be less than the start height - got start %d, end %d",
			startHeight, endHeight)
	}

	// There is nothing to do when the start and end heights are the same,
	// so return now to avoid the chain lock and a database transaction.
	if startHeight == endHeight {
		return nil, nil
	}

	// Grab a lock on the chain to prevent it from changing due to a reorg
	// while building the hashes.
	b.chainLock.RLock()
	defer b.chainLock.RUnlock()

	// When the requested start height is after the most recent best chain
	// height, there is nothing to do.
	latestHeight := b.bestNode.height
	if startHeight > latestHeight {
		return nil, nil
	}

	// Limit the ending height to the latest height of the chain.
	if endHeight > latestHeight+1 {
		endHeight = latestHeight + 1
	}

	// Fetch as many as are available within the specified range.
	var hashList []chainhash.Hash
	err := b.db.View(func(dbTx database.Tx) error {
		hashes := make([]chainhash.Hash, 0, endHeight-startHeight)
		for i := startHeight; i < endHeight; i++ {
			hash, err := dbFetchHashByHeight(dbTx, i)
			if err != nil {
				return err
			}
			hashes = append(hashes, *hash)
		}

		// Set the list to be returned to the constructed list.
		hashList = hashes
		return nil
	})
	return hashList, err
}

// DumpBlockChain dumps the blockchain to a map of height --> serialized bytes.
// Mainly used for generating tests.
func DumpBlockChain(db database.DB, height int64) (map[int64][]byte, error) {
	blockchain := make(map[int64][]byte)
	var hash chainhash.Hash
	err := db.View(func(dbTx database.Tx) error {
		for i := int64(0); i <= height; i++ {
			// Fetch blocks and put them in the map
			var serializedHeight [4]byte
			dbnamespace.ByteOrder.PutUint32(serializedHeight[:], uint32(height))

			meta := dbTx.Metadata()
			heightIndex := meta.Bucket(dbnamespace.HeightIndexBucketName)
			hashBytes := heightIndex.Get(serializedHeight[:])
			if hashBytes == nil {
				return fmt.Errorf("no block at height %d exists", height)
			}
			copy(hash[:], hashBytes)

			blockBLocal, err := dbTx.FetchBlock(&hash)
			if err != nil {
				return err
			}
			blockB := make([]byte, len(blockBLocal))
			copy(blockB, blockBLocal)
			blockchain[i] = blockB
		}

		return nil
	})
	if err != nil {
		return nil, err
	}

	return blockchain, err
}

// -----------------------------------------------------------------------------
// The threshold state consists of individual threshold cache buckets for each
// cache id under one main threshold state bucket.  Each threshold cache bucket
// contains entries keyed by the block hash for the final block in each window
// and their associated threshold states as well as the associated deployment
// parameters.
//
// The serialized value format is for each cache entry keyed by hash is:
//
//   <thresholdstate>
//
//   Field             Type      Size
//   threshold state   uint8     1 byte
//
//
// In addition, the threshold cache buckets for deployments contain the specific
// deployment parameters they were created with.  This allows the cache
// invalidation when there any changes to their definitions.
//
// The serialized value format for the deployment parameters is:
//
//   <bit number><start time><expire time>
//
//   Field            Type      Size
//   mask             uint16    2 bytes
//   start time       uint64    8 bytes
//   expire time      uint64    8 bytes
//   num choices      uint16    2 bytes
//   choice[0..N]     uint32    4 bytes
//
// The serialized value format for the choice array is:
//
//   <bits><isAbstain><isNo>
//
//   Field            Type      Size
//   bits             uint16    2 bytes
//   isAbstain        uint8     1 byte (bool)
//   isNo             uint8     1 byte (bool)
//
// Finally, the main threshold bucket also contains the number of stored
// deployment buckets as described above.
//
// The serialized value format for the number of stored deployment buckets is:
//
//   <num deployments>
//
//   Field             Type      Size
//   num deployments   uint32    4 bytes
// -----------------------------------------------------------------------------

// serializeDeploymentCacheParams serializes the parameters for the passed
// deployment into a single byte slice according to the format described in
// detail above.
func serializeDeploymentCacheParams(deployment *chaincfg.ConsensusDeployment) []byte {
	serialized := make([]byte, 2+8+8+2+len(deployment.Vote.Choices)*4)
	byteOrder.PutUint16(serialized[0:], deployment.Vote.Mask)
	byteOrder.PutUint64(serialized[2:], deployment.StartTime)
	byteOrder.PutUint64(serialized[10:], deployment.ExpireTime)
	byteOrder.PutUint16(serialized[18:],
		uint16(len(deployment.Vote.Choices)))
	for i := 0; i < len(deployment.Vote.Choices); i++ {
		byteOrder.PutUint16(serialized[20+i*4:],
			deployment.Vote.Choices[i].Bits)
		if deployment.Vote.Choices[i].IsAbstain {
			serialized[20+i*4+2] = 1
		}
		if deployment.Vote.Choices[i].IsNo {
			serialized[20+i*4+3] = 1
		}
	}
	return serialized
}

// deserializeDeploymentCacheParams deserializes the passed serialized
// deployment cache parameters into a deployment struct.
func deserializeDeploymentCacheParams(serialized []byte) (chaincfg.ConsensusDeployment, error) {
	// Ensure the serialized data has enough bytes to properly deserialize
	// the bit number, start time, and expire time.
	if len(serialized) < 2+8+8+2 {
		return chaincfg.ConsensusDeployment{}, database.Error{
			ErrorCode:   database.ErrCorruption,
			Description: "corrupt deployment cache state",
		}
	}

	var deployment chaincfg.ConsensusDeployment
	deployment.Vote.Mask = byteOrder.Uint16(serialized[0:])
	deployment.StartTime = byteOrder.Uint64(serialized[2:])
	deployment.ExpireTime = byteOrder.Uint64(serialized[10:])
	choicesLen := byteOrder.Uint16(serialized[18:])

	// make sure we have enough bytes
	if len(serialized) != 2+8+8+2+int(choicesLen)*4 {
		return chaincfg.ConsensusDeployment{}, database.Error{
			ErrorCode:   database.ErrCorruption,
			Description: "corrupt deployment choices cache state",
		}
	}

	// Recreate array.
	deployment.Vote.Choices = make([]chaincfg.Choice, choicesLen,
		choicesLen)
	for i := 0; i < int(choicesLen); i++ {
		deployment.Vote.Choices[i].Bits =
			byteOrder.Uint16(serialized[20+i*4:])
		if serialized[20+i*4+2] != 0 {
			deployment.Vote.Choices[i].IsAbstain = true
		}
		if serialized[20+i*4+3] != 0 {
			deployment.Vote.Choices[i].IsNo = true
		}
	}

	return deployment, nil
}

// dbPutDeploymentCacheParams uses an existing database transaction to update
// the deployment cache params with the given values.
func dbPutDeploymentCacheParams(bucket database.Bucket, deployment *chaincfg.ConsensusDeployment) error {
	serialized := serializeDeploymentCacheParams(deployment)
	return bucket.Put(deploymentStateKeyName, serialized)
}

// dbFetchDeploymentCacheParams uses an existing database transaction to
// retrieve the deployment parameters from the given bucket, deserialize them,
// and returns the resulting deployment struct.
func dbFetchDeploymentCacheParams(bucket database.Bucket) (chaincfg.ConsensusDeployment, error) {
	serialized := bucket.Get(deploymentStateKeyName)
	return deserializeDeploymentCacheParams(serialized)
}

// serializeNumDeployments serializes the parameters for the passed number of
// deployments into a single byte slice according to the format described in
// detail above.
func serializeNumDeployments(numDeployments uint32) []byte {
	serialized := make([]byte, 4)
	byteOrder.PutUint32(serialized, numDeployments)
	return serialized
}

// deserializeDeploymentCacheParams deserializes the passed serialized
// number of deployments.
func deserializeNumDeployments(serialized []byte) (uint32, error) {
	if len(serialized) != 4 {
		return 0, database.Error{
			ErrorCode:   database.ErrCorruption,
			Description: "corrupt stored number of deployments",
		}
	}
	return byteOrder.Uint32(serialized), nil
}

func appendVersion(blob []byte, version uint32) []byte {
	v := []byte(fmt.Sprintf("%v", version))

	return append(blob, v[:]...)
}

// dbPutNumDeployments uses an existing database transaction to update the
// number of deployments for the given version to the given value.
func dbPutNumDeployments(bucket database.Bucket, version, numDeployments uint32) error {
	serialized := serializeNumDeployments(numDeployments)
	return bucket.Put(appendVersion(numDeploymentsKeyName, version),
		serialized)
}

// dbFetchNumDeployments uses an existing database transaction to retrieve the
// the number of deployments for the provided version, deserialize it, and
// returns the result.
func dbFetchNumDeployments(bucket database.Bucket, version uint32) (uint32, error) {
	// Ensure the serialized data has enough bytes to properly deserialize
	// the number of stored deployments.
	serialized := bucket.Get(appendVersion(numDeploymentsKeyName, version))
	return deserializeNumDeployments(serialized)
}

// thresholdCacheBucket returns the serialized bucket name to use for a
// threshold cache given a prefix and an ID.
func thresholdCacheBucket(prefix []byte, id uint32) []byte {
	bucketName := make([]byte, len(prefix)+4)
	copy(bucketName, prefix)
	byteOrder.PutUint32(bucketName[len(bucketName)-4:], id)
	return bucketName
}

// dbPutThresholdState uses an existing database transaction to update or add
// the rule change threshold state for the provided block hash.
func dbPutThresholdState(bucket database.Bucket, hash chainhash.Hash, state ThresholdStateTuple) error {
	// Add the block hash to threshold state mapping.
	var serializedState [1 + 4]byte
	serializedState[0] = byte(state.State)
	byteOrder.PutUint32(serializedState[1:], state.Choice)
	return bucket.Put(hash[:], serializedState[:])
}

// dbPutThresholdCaches uses an existing database transaction to update the
// provided threshold state caches using the given bucket prefix.
func dbPutThresholdCaches(dbTx database.Tx, caches map[uint32][]thresholdStateCache, bucketPrefix []byte) error {
	// Loop through each of the defined cache IDs in the provided cache and
	// populate the associated bucket with all of the block hash to
	// threshold state mappings for it.
	for version := range caches {
		cachesBucket := dbTx.Metadata().Bucket(thresholdBucketName)
		for i := uint32(0); i < uint32(len(caches)); i++ {
			cache := &caches[version][i]
			if len(cache.dbUpdates) == 0 {
				continue
			}

			cacheIDBucketName := thresholdCacheBucket(bucketPrefix, i)
			bucket := cachesBucket.Bucket(cacheIDBucketName)
			for blockHash, state := range cache.dbUpdates {
				err := dbPutThresholdState(bucket, blockHash, state)
				if err != nil {
					return err
				}
			}
		}
	}

	return nil
}

// putThresholdCaches uses an existing database transaction to update the
// threshold state caches.
func (b *BlockChain) putThresholdCaches(dbTx database.Tx) error {
	return dbPutThresholdCaches(dbTx, b.deploymentCaches,
		deploymentBucketName)
}

// markThresholdCachesFlushed clears any pending updates to be written from
// threshold state caches.  Callers are intended to call this after the pending
// updates have been successfully written to the database via the
// putThresholdCaches function and its associated database transation is closed.
// This approach is taken to ensure the memory state is not updated until after
// the atomic database update was successful.
func (b *BlockChain) markThresholdCachesFlushed() {
	for k := range b.deploymentCaches {
		for i := 0; i < len(b.deploymentCaches[k]); i++ {
			b.deploymentCaches[k][i].MarkFlushed()
		}
	}
}

// dbFetchThresholdCaches uses an existing database transaction to retrieve
// the threshold state caches from the provided bucket prefix into the given
// cache parameter.  When the db does not contain any information for a specific
// id within that cache, that entry will simply be empty.
func dbFetchThresholdCaches(dbTx database.Tx, caches map[uint32][]thresholdStateCache, bucketPrefix []byte) error {
	// Nothing to load if the main threshold state caches bucket
	// doesn't exist.
	cachesBucket := dbTx.Metadata().Bucket(thresholdBucketName)
	if cachesBucket == nil {
		return nil
	}

	// Loop through each of the cache IDs and load any saved threshold
	// states.
	for version := range caches {
		for i := 0; i < len(caches); i++ {
			// Nothing to do for this cache ID if there is no bucket for it.
			cacheIDBucketName := thresholdCacheBucket(bucketPrefix,
				uint32(i))
			cacheIDBucket := cachesBucket.Bucket(cacheIDBucketName[:])
			if cacheIDBucket == nil {
				continue
			}

			// Load all of the cached block hash to threshold state
			// mappings from the bucket.
			err := cacheIDBucket.ForEach(func(k, v []byte) error {
				// Skip non-hash entries.
				if len(k) != chainhash.HashSize {
					return nil
				}

				var hash chainhash.Hash
				copy(hash[:], k)
				caches[version][i].entries[hash] =
					newThresholdState(ThresholdState(v[0]),
						byteOrder.Uint32(v[1:]))
				return nil
			})
			if err != nil {
				return err
			}
		}
	}

	return nil
}

// invalidateThresholdCaches removes any threshold state caches that are no
// longer valid.  This can happen if a deployment ID is changed such as when it
// is reused, or if it is reordered in the parameter definitions.  It is also
// necessary for specific bits in the warning cache when deployment definitions
// are added and removed since it could change the expected block versions and
// hence potentially change the result of the warning states for that bit.
func (b *BlockChain) invalidateThresholdCaches(cachesBucket database.Bucket) error {
	for version := range b.chainParams.Deployments {
		deployments := b.chainParams.Deployments[version][:]

		// Remove any stored deployments that are no longer defined along with
		// the warning cache associated with their bits.
		numStoredDeployments, err := dbFetchNumDeployments(cachesBucket, version)
		if err != nil {
			return err
		}
		definedDeployments := uint32(len(deployments))
		for i := definedDeployments; i < numStoredDeployments; i++ {
			// Nothing to do when nothing is stored for the deployment.
			deployBucketKey := thresholdCacheBucket(deploymentBucketName, i)
			deployBucket := cachesBucket.Bucket(deployBucketKey)
			if deployBucket == nil {
				continue
			}

			// Remove deployment state and cache.
			err = cachesBucket.DeleteBucket(deployBucketKey)
			if err != nil && !isDbBucketNotFoundErr(err) {
				return err
			}
			log.Debugf("Removed threshold state caches for deployment %d", i)
		}

		// Remove any deployment caches that no longer match the associated
		// deployment definition.
		for i := uint32(0); i < uint32(len(deployments)); i++ {
			// Remove the warning cache for the bit associated with the new
			// deployment definition if nothing is already stored for the
			// deployment.
			deployBucketKey := thresholdCacheBucket(deploymentBucketName, i)
			deployBucket := cachesBucket.Bucket(deployBucketKey)
			if deployBucket == nil {
				continue
			}

			// Load the deployment details the cache was created for from
			// the database, compare them against the currently defined
			// deployment, and invalidate the relevant caches if they don't
			// match.
			stored, err := dbFetchDeploymentCacheParams(deployBucket)
			if err != nil {
				return err
			}
			if !reflect.DeepEqual(stored, deployments[i]) {
				// Remove deployment state and cache.
				err := cachesBucket.DeleteBucket(deployBucketKey)
				if err != nil && !isDbBucketNotFoundErr(err) {
					return err
				}
			}
		}
	}

	return nil
}

// initThresholdCacheBuckets creates any missing buckets needed for the defined
// threshold caches and populates them with state-related details so they can
// be invalidated as needed.
func (b *BlockChain) initThresholdCacheBuckets(meta database.Bucket) error {
	// Create overall bucket that houses all of the threshold caches and
	// their related state as needed.
	cachesBucket, err := meta.CreateBucketIfNotExists(thresholdBucketName)
	if err != nil {
		return err
	}

	for version := range b.deploymentCaches {
		// Update the number of stored deployment as needed.
		definedDeployments := uint32(len(b.deploymentCaches[version]))
		storedDeployments, err := dbFetchNumDeployments(cachesBucket,
			version)
		if err != nil || storedDeployments != definedDeployments {
			err := dbPutNumDeployments(cachesBucket, version,
				definedDeployments)
			if err != nil {
				return err
			}
		}
	}

	// Create buckets for each of the deployment caches as needed, and
	// populate the created buckets with the specific deployment details so
	// that the cache(s) can be invalidated properly with future updates.
	for k := range b.chainParams.Deployments {
		for i := range b.chainParams.Deployments[k] {
			name := thresholdCacheBucket(deploymentBucketName,
				uint32(i))
			if bucket := cachesBucket.Bucket(name); bucket != nil {
				continue
			}

			deployBucket, err := cachesBucket.CreateBucket(name)
			if err != nil {
				return err
			}

			deployment := &b.chainParams.Deployments[k][i]
			err = dbPutDeploymentCacheParams(deployBucket,
				deployment)
			if err != nil {
				return err
			}
		}
	}

	return nil
}

// initThresholdCaches initializes the threshold state caches from the database.
// When the db does not yet contain any information for a specific threshold
// cache or a given id within that cache, it will simply be empty which will
// lead to it being calculated as needed.
func (b *BlockChain) initThresholdCaches() error {
	// Create and initialize missing threshold state cache buckets and
	// remove any that are no longer valid.
	err := b.db.Update(func(dbTx database.Tx) error {
		meta := dbTx.Metadata()
		cachesBucket := meta.Bucket(thresholdBucketName)
		if cachesBucket != nil {
			err := b.invalidateThresholdCaches(cachesBucket)
			if err != nil {
				return err
			}
		}

		// Create all cache buckets as needed.
		return b.initThresholdCacheBuckets(meta)
	})
	if err != nil {
		return err
	}

	// Load the deployment caches.
	err = b.db.View(func(dbTx database.Tx) error {
		// Load the deployment threshold states.
		return dbFetchThresholdCaches(dbTx, b.deploymentCaches,
			deploymentBucketName)
	})
	if err != nil {
		return err
	}

	// Inform the user the states might take a while to recalculate if any
	// of the threshold state caches aren't populated.
	var showMsg bool
	for k := range b.deploymentCaches {
		for i := range b.deploymentCaches[k] {
			if len(b.deploymentCaches[k][i].entries) == 0 {
				showMsg = true
				break
			}
		}
	}
	if showMsg {
		log.Info("Recalculating threshold states due to definition " +
			"change.  This might take a while...")
	}

	// Get the previous block node.  This function is used over simply
	// accessing b.bestNode.parent directly as it will dynamically create
	// previous block nodes as needed.  This helps allow only the pieces of
	// the chain that are needed to remain in memory.
	prevNode, err := b.getPrevNodeFromNode(b.bestNode)
	if err != nil {
		return err
	}

	// Initialize the deployment caches by calculating the threshold state
	// for each of them.  This will ensure the caches are populated and any
	// states that needed to be recalculated due to definition changes is
	// done now.
	for version := range b.deploymentCaches {
		for id := 0; id < len(b.chainParams.Deployments[version]); id++ {
			deployment := &b.chainParams.Deployments[version][id]
			cache := &b.deploymentCaches[version][id]
			checker := deploymentChecker{deployment: deployment,
				chain: b}
			_, err := b.thresholdState(version, prevNode, checker,
				cache)
			if err != nil {
				return err
			}
		}
	}

	// Update the cached threshold states in the database as needed.
	err = b.db.Update(func(dbTx database.Tx) error {
		return b.putThresholdCaches(dbTx)
	})
	if err != nil {
		return err
	}

	// Mark all modified entries in the threshold caches as flushed now that
	// they have been committed to the database.
	b.markThresholdCachesFlushed()

	return nil
}<|MERGE_RESOLUTION|>--- conflicted
+++ resolved
@@ -1312,12 +1312,8 @@
 	// genesis block, use its timestamp for the median time.
 	numTxns := uint64(len(genesisBlock.MsgBlock().Transactions))
 	blockSize := uint64(genesisBlock.MsgBlock().SerializeSize())
-<<<<<<< HEAD
-	b.stateSnapshot = newBestState(b.bestNode, blockSize, numTxns, numTxns, 0)
-=======
 	b.stateSnapshot = newBestState(b.bestNode, blockSize, numTxns, numTxns,
-		b.bestNode.timestamp)
->>>>>>> c57c18c8
+		b.bestNode.header.Timestamp, 0)
 
 	// Create the initial the database chain state including creating the
 	// necessary index buckets and inserting the genesis block.
@@ -1504,11 +1500,7 @@
 		blockSize := uint64(len(blockBytes))
 		numTxns := uint64(len(block.Transactions))
 		b.stateSnapshot = newBestState(b.bestNode, blockSize, numTxns,
-<<<<<<< HEAD
-			state.totalTxns, state.totalSubsidy)
-=======
-			state.totalTxns, medianTime)
->>>>>>> c57c18c8
+			state.totalTxns, medianTime, state.totalSubsidy)
 
 		isStateInitialized = true
 		return nil
