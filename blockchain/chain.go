--- conflicted
+++ resolved
@@ -166,24 +166,14 @@
 // However, the returned snapshot must be treated as immutable since it is
 // shared by all callers.
 type BestState struct {
-<<<<<<< HEAD
 	Hash         *chainhash.Hash // The hash of the block.
 	Height       int64           // The height of the block.
 	Bits         uint32          // The difficulty bits of the block.
 	BlockSize    uint64          // The size of the block.
 	NumTxns      uint64          // The number of txns in the block.
 	TotalTxns    uint64          // The total number of txns in the chain.
-	MedianTime   time.Time       // Median time as per CalcPastMedianTime.
+	MedianTime   time.Time       // Median time as per calcPastMedianTime.
 	TotalSubsidy int64           // The total subsidy for the chain.
-=======
-	Hash       *chainhash.Hash // The hash of the block.
-	Height     int32           // The height of the block.
-	Bits       uint32          // The difficulty bits of the block.
-	BlockSize  uint64          // The size of the block.
-	NumTxns    uint64          // The number of txns in the block.
-	TotalTxns  uint64          // The total number of txns in the chain.
-	MedianTime time.Time       // Median time as per calcPastMedianTime.
->>>>>>> 1cba5c8f
 }
 
 // newBestState returns a new best stats instance for the given parameters.
