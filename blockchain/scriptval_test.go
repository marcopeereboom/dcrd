// Copyright (c) 2013-2016 The btcsuite developers
// Copyright (c) 2015-2016 The Decred developers
// Use of this source code is governed by an ISC
// license that can be found in the LICENSE file.

package blockchain_test

//	"fmt"
//	"runtime"
import (
	"testing"
)

//	"github.com/decred/dcrd/blockchain"
//	"github.com/decred/dcrd/txscript"

// TestCheckBlockScripts ensures that validating the all of the scripts in a
// known-good block doesn't return an error.
func TestCheckBlockScripts(t *testing.T) {
	/*
		// TODO In the future, add a block here with a lot of tx to validate.
		// The blockchain tests already validate a ton of scripts with signatures,
		// so we don't really need to make a new test for this immediately.
		runtime.GOMAXPROCS(runtime.NumCPU())

<<<<<<< HEAD
		testBlockNum := 277647
		blockDataFile := fmt.Sprintf("%d.dat.bz2", testBlockNum)
		blocks, err := loadBlocks(blockDataFile)
		if err != nil {
			t.Errorf("Error loading file: %v\n", err)
			return
		}
		if len(blocks) > 1 {
			t.Errorf("The test block file must only have one block in it")
		}
=======
	testBlockNum := 277647
	blockDataFile := fmt.Sprintf("%d.dat.bz2", testBlockNum)
	blocks, err := loadBlocks(blockDataFile)
	if err != nil {
		t.Errorf("Error loading file: %v\n", err)
		return
	}
	if len(blocks) > 1 {
		t.Errorf("The test block file must only have one block in it")
		return
	}
	if len(blocks) == 0 {
		t.Errorf("The test block file may not be empty")
		return
	}
>>>>>>> 7cf9ec81

		storeDataFile := fmt.Sprintf("%d.utxostore.bz2", testBlockNum)
		view, err := loadUtxoView(storeDataFile)
		if err != nil {
			t.Errorf("Error loading txstore: %v\n", err)
			return
		}

		scriptFlags := txscript.ScriptBip16
		err = blockchain.TstCheckBlockScripts(blocks[0], view, scriptFlags,
			nil)
		if err != nil {
			t.Errorf("Transaction script validation failed: %v\n", err)
			return
		}
	*/
}<|MERGE_RESOLUTION|>--- conflicted
+++ resolved
@@ -23,7 +23,6 @@
 		// so we don't really need to make a new test for this immediately.
 		runtime.GOMAXPROCS(runtime.NumCPU())
 
-<<<<<<< HEAD
 		testBlockNum := 277647
 		blockDataFile := fmt.Sprintf("%d.dat.bz2", testBlockNum)
 		blocks, err := loadBlocks(blockDataFile)
@@ -33,24 +32,12 @@
 		}
 		if len(blocks) > 1 {
 			t.Errorf("The test block file must only have one block in it")
+			return
 		}
-=======
-	testBlockNum := 277647
-	blockDataFile := fmt.Sprintf("%d.dat.bz2", testBlockNum)
-	blocks, err := loadBlocks(blockDataFile)
-	if err != nil {
-		t.Errorf("Error loading file: %v\n", err)
-		return
-	}
-	if len(blocks) > 1 {
-		t.Errorf("The test block file must only have one block in it")
-		return
-	}
-	if len(blocks) == 0 {
-		t.Errorf("The test block file may not be empty")
-		return
-	}
->>>>>>> 7cf9ec81
+		if len(blocks) == 0 {
+			t.Errorf("The test block file may not be empty")
+			return
+		}
 
 		storeDataFile := fmt.Sprintf("%d.utxostore.bz2", testBlockNum)
 		view, err := loadUtxoView(storeDataFile)
